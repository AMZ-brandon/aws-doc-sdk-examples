--- conflicted
+++ resolved
@@ -1,1616 +1,1613 @@
-# zexi 0.4.0
-dynamodb_CreateTable:
-  title: Create a &DDB; table using an &AWS; SDK
-  title_abbrev: Create a table
-  synopsis: create a &DDB; table.
-  category:
-  languages:
-    .NET:
-      versions:
-        - sdk_version: 3
-          github: dotnetv3/dynamodb
-          sdkguide:
-          excerpts:
-            - description:
-              snippet_tags:
-                - dynamodb.dotnetv3.CreateTablesLoadDataExample
-        - sdk_version: 3
-          github: dotnetv3/dynamodb/FromSQL
-          sdkguide:
-          excerpts:
-            - description:
-              snippet_tags:
-                - dynamodb.dotnetv3.CreateTableExample
-    C++:
-      versions:
-        - sdk_version: 1
-          github: cpp/example_code/dynamodb
-          sdkguide:
-          excerpts:
-            - description:
-              snippet_tags:
-                - dynamodb.cpp.create_table.code
-    Go:
-      versions:
-        - sdk_version: 2
-          github: gov2/dynamodb
-          excerpts:
-            - description:
-              snippet_tags:
-                - gov2.dynamodb.TableBasics.struct
-                - gov2.dynamodb.CreateTable
-    Kotlin:
-      versions:
-        - sdk_version: 1
-          github: kotlin/services/dynamodb
-          sdkguide:
-          excerpts:
-            - description:
-              snippet_tags:
-                - dynamodb.kotlin.create_table.main
-    Java:
-      versions:
-        - sdk_version: 2
-          github: javav2/example_code/dynamodb
-          sdkguide:
-          excerpts:
-            - description:
-              snippet_tags:
-                - dynamodb.java2.create_table.main
-    Python:
-      versions:
-        - sdk_version: 3
-          github: python/example_code/dynamodb
-          sdkguide:
-          excerpts:
-            - description: Create a table for storing movie data.
-              snippet_tags:
-                - python.example_code.dynamodb.helper.Movies.class_decl
-                - python.example_code.dynamodb.CreateTable
-    Ruby:
-      versions:
-        - sdk_version: 3
-          github: ruby/example_code/dynamodb
-          excerpts:
-            - description:
-              snippet_tags:
-                - ruby.example_code.dynamodb.CreateTable
-    Rust:
-      versions:
-        - sdk_version: 1
-          github: rust_dev_preview/dynamodb
-          excerpts:
-            - description:
-              snippet_tags:
-                - dynamodb.rust.create-table
-    JavaScript:
-      versions:
-        - sdk_version: 3
-          github: javascriptv3/example_code/dynamodb
-          sdkguide: sdk-for-javascript/v3/developer-guide/dynamodb-examples-using-tables.html#dynamodb-examples-using-tables-creating-a-table
-          excerpts:
-            - description: Create the client.
-              snippet_tags:
-                - dynamodb.JavaScript.tables.createclientv3
-            - description: Create the table.
-              snippet_tags:
-                - dynamodb.JavaScript.table.createTableV3
-        - sdk_version: 2
-          github: javascript/example_code/dynamodb
-          sdkguide: sdk-for-javascript/v2/developer-guide/dynamodb-examples-using-tables.html#dynamodb-examples-using-tables-creating-a-table
-          excerpts:
-            - description:
-              snippet_tags:
-                - dynamodb.JavaScript.table.createTable
-  services:
-    dynamodb: {CreateTable}
-dynamodb_BatchGetItem:
-  title: Get a batch of &DDB; items using an &AWS; SDK
-  title_abbrev: Get a batch of items
-  synopsis: get a batch of &DDB; items.
-  category:
-  languages:
-    .NET:
-      versions:
-        - sdk_version: 3
-          github: dotnetv3/dynamodb/low-level-api
-          sdkguide:
-          excerpts:
-            -description:
-              snippet_tags:
-                - dynamodb.dotnetv3.LowLevelBatchGetExample
-    Python:
-      versions:
-        - sdk_version: 3
-          github: python/example_code/dynamodb
-          sdkguide:
-          excerpts:
-            - description:
-              snippet_tags:
-                - python.example_code.dynamodb.Batching_imports
-                - python.example_code.dynamodb.BatchGetItem
-    JavaScript:
-      versions:
-        - sdk_version: 3
-          github: javascriptv3/example_code/dynamodb
-          sdkguide: sdk-for-javascript/v3/developer-guide/dynamodb-example-table-read-write-batch.html#dynamodb-example-table-read-write-batch-reading
-          excerpts:
-            - description: Create the client.
-              snippet_tags:
-                - dynamodb.JavaScript.tables.createclientv3
-            - description: Get the items.
-              snippet_tags:
-                - dynamodb.JavaScript.batch.GetItemV3
-        - sdk_version: 2
-          github: javascript/example_code/dynamodb
-          sdkguide: sdk-for-javascript/v2/developer-guide/dynamodb-example-table-read-write-batch.html#dynamodb-example-table-read-write-batch-reading
-          excerpts:
-            - description:
-              snippet_tags:
-                - dynamodb.JavaScript.batch.GetItem
-  services:
-    dynamodb: {BatchGetItem}
-dynamodb_DescribeTable:
-  title: Get information about a &DDB; table
-  title_abbrev: Get information about a table
-  synopsis: get information about a &DDB; table.
-  category:
-  languages:
-    Java:
-      versions:
-        - sdk_version: 2
-          github: javav2/example_code/dynamodb
-          sdkguide:
-          excerpts:
-            - description: 
-              snippet_tags:
-                - dynamodb.java2.describe_table.main
-    C++:
-      versions:
-        - sdk_version: 1
-          github: cpp/example_code/dynamodb
-          sdkguide:
-          excerpts:
-            - description:
-              snippet_tags:
-                - dynamodb.cpp.describe_table.code
-    Go:
-      versions:
-        - sdk_version: 2
-          github: gov2/dynamodb
-          excerpts:
-            - description:
-              snippet_tags:
-                - gov2.dynamodb.TableBasics.struct
-                - gov2.dynamodb.DescribeTable
-    JavaScript:
-      versions:
-        - sdk_version: 3
-          github: javascriptv3/example_code/dynamodb
-          sdkguide: sdk-for-javascript/v3/developer-guide/dynamodb-examples-using-tables.html#dynamodb-examples-using-tables-describing-a-table
-          excerpts:
-            - description: Create the client.
-              snippet_tags:
-                - dynamodb.JavaScript.tables.createclientv3
-            - description: Describe the table.
-              snippet_tags:
-                - dynamodb.JavaScript.table.describeTableV3
-        - sdk_version: 2
-          github: javascript/example_code/dynamodb
-          sdkguide: sdk-for-javascript/v2/developer-guide/dynamodb-examples-using-tables.html#dynamodb-examples-using-tables-describing-a-table
-          excerpts:
-            - description:
-              snippet_tags:
-                - dynamodb.JavaScript.table.describeTable
-    Python:
-      versions:
-        - sdk_version: 3
-          github: python/example_code/dynamodb
-          excerpts:
-            - description:
-              snippet_tags:
-                - python.example_code.dynamodb.helper.Movies.class_decl
-                - python.example_code.dynamodb.DescribeTable
-    Ruby:
-      versions:
-        - sdk_version: 3
-          github: ruby/example_code/dynamodb
-          excerpts:
-            - description:
-              snippet_tags:
-                - ruby.example_code.dynamodb.DescribeTable
-  services:
-    dynamodb: {DescribeTable}
-dynamodb_BatchWriteItem:
-  title: Write a batch of &DDB; items using an &AWS; SDK
-  title_abbrev: Write a batch of items
-  synopsis: write a batch of &DDB; items.
-  category:
-  languages:
-    .NET:
-      versions:
-        - sdk_version: 3
-          github: dotnetv3/dynamodb/FromSQL
-          excerpts:
-            - description:
-              snippet_tags:
-                - dynamodb.dotnetv3.AddItemsExample
-                - dynamodb.dotnetv3.DeleteItemsExample
-                - dynamodb.dotnetv3.HighLevelBatchWriteItem
-                - dynamodb.dotnetv3.LowLevelBatchWriteExample
-    Go:
-      versions:
-        - sdk_version: 2
-          github: gov2/dynamodb
-          excerpts:
-            - description:
-              snippet_tags:
-                - gov2.dynamodb.TableBasics.struct
-                - gov2.dynamodb.BatchWriteItem
-    Java:
-      versions:
-        - sdk_version: 2
-          github: javav2/example_code/dynamodb/
-          sdkguide:
-          excerpts:
-            - description: Inserts many items into a table by using the enhanced client.
-              snippet_tags:
-                - dynamodb.java2.mapping.batchitems.main
-    Python:
-      versions:
-        - sdk_version: 3
-          github: python/example_code/dynamodb
-          sdkguide:
-          excerpts:
-            - description:
-              snippet_tags:
-                - python.example_code.dynamodb.helper.Movies.class_decl
-                - python.example_code.dynamodb.BatchWriteItem
-    JavaScript:
-      versions:
-        - sdk_version: 3
-          github: javascriptv3/example_code/dynamodb
-          excerpts:
-            - description: Create the client.
-              snippet_tags:
-                - dynamodb.JavaScript.scenario.basics.createclientv3
-            - description: Create the document client.
-              snippet_tags:
-                - dynamodb.JavaScript.scenario.basics.createdocclientv3
-            - description: Add the items to the table.
-              snippet_tags:
-                - dynamodb.JavaScript.movies.batchwriteV3
-        - sdk_version: 2
-          github: javascript/example_code/dynamodb
-          sdkguide: sdk-for-javascript/v2/developer-guide/dynamodb-example-table-read-write-batch.html#dynamodb-example-table-read-write-batch-writing
-          excerpts:
-            - description:
-              snippet_tags:
-                - dynamodb.JavaScript.batch.WriteItem
-    Ruby:
-      versions:
-        - sdk_version: 3
-          github: ruby/example_code/dynamodb
-          excerpts:
-            - description:
-              snippet_tags:
-                - ruby.example_code.dynamodb.BatchWriteItem
-  services:
-    dynamodb: {BatchWriteItem}
-dynamodb_Usage_BatchGetWriteDelete:
-  title: Get, write, and delete batches of &DDB; items using an &AWS; SDK
-  title_abbrev: Get, write, and delete batches of items
-  synopsis: get, write, and delete batches of &DDB; items.
-  category: Scenarios
-  languages:
-    .NET:
-      versions:
-        - sdk_version: 3
-          github: dotnetv3/dynamodb/scenarios
-          sdkguide:
-          excerpts:
-            - description:
-              snippet_tags:
-                - DynamoDB.dotnetv3.dynamodb-basics.CreateTable
-                - DynamoDB.dotnetv3.dynamodb-basics.PutItem
-                - DynamoDB.dotnetv3.dynamodb-basics.UpdateItem
-                - DynamoDB.dotnetv3.dynamodb-basics.GetItem
-                - DynamoDB.dotnetv3.dynamodb-basics.BatchWriteItem
-                - DynamoDB.dotnetv3.dynamodb-basics.DeleteItem
-                - DynamoDB.dotnetv3.dynamodb-basics.QueryItems
-                - DynamoDB.dotnetv3.dynamodb-basics.ScanTable
-                - DynamoDB.dotnetv3.dynamodb-basics.DeleteTableExample
-    Python:
-      versions:
-        - sdk_version: 3
-          github: python/example_code/dynamodb
-          sdkguide:
-          excerpts:
-            - description: Create functions to wrap &DDB; batch operations.
-              snippet_tags:
-                - python.example_code.dynamodb.Batching_imports
-                - python.example_code.dynamodb.CreateTable
-                - python.example_code.dynamodb.BatchGetItem
-                - python.example_code.dynamodb.PutItem_BatchWriter
-                - python.example_code.dynamodb.BatchGetItem_CallBatchGet
-            - description: Create a function to archive data from one table to another.
-              snippet_tags:
-                - python.example_code.dynamodb.Usage_ArchiveMovies
-            - description:
-                Call your functions to create tables, fill them with movie
-                data from a JSON file, and archive items in another table.
-              snippet_tags:
-                - python.example_code.dynamodb.Usage_BatchFunctions
-  services:
-    dynamodb: {}
-dynamodb_DeleteTable:
-  title: Delete a &DDB; table using an &AWS; SDK
-  title_abbrev: Delete a table
-  synopsis: delete a &DDB; table.
-  category:
-  languages:
-    .NET:
-      versions:
-        - sdk_version: 3
-          github: dotnetv3/dynamodb/FromSQL
-          sdkguide:
-          excerpts:
-            - description:
-              snippet_tags:
-                - dynamodb.dotnetv3.DeleteTableExample
-    C++:
-      versions:
-        - sdk_version: 1
-          github: cpp/example_code/dynamodb
-          sdkguide:
-          excerpts:
-            - description:
-              snippet_tags:
-                - dynamodb.cpp.delete_table.code
-    Go:
-      versions:
-        - sdk_version: 2
-          github: gov2/dynamodb
-          excerpts:
-            - description:
-              snippet_tags:
-                - gov2.dynamodb.TableBasics.struct
-                - gov2.dynamodb.DeleteTable
-    Kotlin:
-      versions:
-        - sdk_version: 1
-          github: kotlin/services/dynamodb
-          sdkguide:
-          excerpts:
-            - description:
-              snippet_tags:
-                - dynamodb.kotlin.delete_table.main
-    Java:
-      versions:
-        - sdk_version: 2
-          github: javav2/example_code/dynamodb
-          sdkguide:
-          excerpts:
-            - description:
-              snippet_tags:
-                - dynamodb.java2.delete_table.main
-    Python:
-      versions:
-        - sdk_version: 3
-          github: python/example_code/dynamodb
-          sdkguide:
-          excerpts:
-            - description:
-              snippet_tags:
-                - python.example_code.dynamodb.helper.Movies.class_decl
-                - python.example_code.dynamodb.DeleteTable
-    Ruby:
-      versions:
-        - sdk_version: 3
-          github: ruby/example_code/dynamodb
-          excerpts:
-            - description:
-              snippet_tags:
-                - ruby.example_code.dynamodb.DeleteTable
-    Rust:
-      versions:
-        - sdk_version: 1
-          github: rust_dev_preview/dynamodb
-          excerpts:
-            - description:
-              snippet_tags:
-                - dynamodb.rust.delete-table
-    JavaScript:
-      versions:
-        - sdk_version: 3
-          github: javascriptv3/example_code/dynamodb
-          excerpts:
-            - description: Create the client.
-              snippet_tags:
-                - dynamodb.JavaScript.scenario.basics.createclientv3
-            - description: Delete the table.
-              snippet_tags:
-                - dynamodb.JavaScript.item.deleteTableV3
-        - sdk_version: 2
-          github: javascript/example_code/dynamodb
-          sdkguide: sdk-for-javascript/v2/developer-guide/dynamodb-examples-using-tables.html#dynamodb-examples-using-tables-deleting-a-table
-          excerpts:
-            - description:
-              snippet_tags:
-                - dynamodb.JavaScript.table.deleteTable
-  services:
-    dynamodb: {DeleteTable}
-dynamodb_PutItem:
-  title: Put an item in a &DDB; table using an &AWS; SDK
-  title_abbrev: Put an item in a table
-  synopsis: put an item in a &DDB; table.
-  category:
-  languages:
-    .NET:
-      versions:
-        - sdk_version: 3
-          github: dotnetv3/dynamodb/FromSQL
-          sdkguide:
-          excerpts:
-            - description:
-              nippet_tags:
-                - dynamodb.dotnetv3.AddItemExample
-    C++:
-      versions:
-        - sdk_version: 1
-          github: cpp/example_code/dynamodb
-          sdkguide:
-          excerpts:
-            - description:
-              snippet_tags:
-                - dynamodb.cpp.put_item.code
-    Go:
-      versions:
-        - sdk_version: 2
-          github: gov2/dynamodb
-          excerpts:
-            - description:
-              snippet_tags:
-                - gov2.dynamodb.TableBasics.struct
-                - gov2.dynamodb.PutItem
-    Kotlin:
-      versions:
-        - sdk_version: 1
-          github: kotlin/services/dynamodb
-          sdkguide:
-          excerpts:
-            - description:
-              snippet_tags:
-                - dynamodb.kotlin.put_item.main
-    Java:
-      versions:
-        - sdk_version: 2
-          github: javav2/example_code/dynamodb
-          sdkguide:
-          excerpts:
-            - description: Puts an item into a table by using the enhanced client.
-              snippet_tags:
-                - dynamodb.java2.mapping.putitem.main
-    Python:
-      versions:
-        - sdk_version: 3
-          github: python/example_code/dynamodb
-          sdkguide:
-          excerpts:
-            - description:
-              snippet_tags:
-                - python.example_code.dynamodb.helper.Movies.class_decl
-                - python.example_code.dynamodb.PutItem
-    Ruby:
-      versions:
-        - sdk_version: 3
-          github: ruby/example_code/dynamodb
-          excerpts:
-            - description:
-              snippet_tags:
-                - ruby.example_code.dynamodb.PutItem
-    Rust:
-      versions:
-        - sdk_version: 1
-          github: rust_dev_preview/dynamodb
-          excerpts:
-            - description:
-              snippet_tags:
-                - dynamodb.rust.add-item
-    JavaScript:
-      versions:
-        - sdk_version: 3
-          github: javascriptv3/example_code/dynamodb
-          excerpts:
-            - description: Create the client.
-              snippet_tags:
-                - dynamodb.JavaScript.scenario.basics.createclientv3
-            - description: Create the &DDB; document client.
-              snippet_tags:
-                - dynamodb.JavaScript.scenario.basics.createdocclientv3
-            - description: Put an item in a table using the &DDB; document client.
-              snippet_tags:
-                - dynamodb.JavaScript.movies.putItemV3
-            - description: Put an item in a table using PartiQL.
-              snippet_tags:
-                - dynamodb.JavaScript.partiQL.putItemV3
-            - description: Put items by batch in a table using PartiQL.
-              snippet_tags:
-                - dynamodb.JavaScript.partiQL.putItemsV3
-        - sdk_version: 2
-          github: javascript/example_code/dynamodb
-          sdkguide: sdk-for-javascript/v2/developer-guide/dynamodb-example-table-read-write.html#dynamodb-example-table-read-write-writing-an-item
-          excerpts:
-            - description: Put an item in a table.
-              snippet_tags:
-                - dynamodb.JavaScript.item.putItem
-            - description: Put an item in a table using the &DDB; document client.
-              snippet_tags:
-                - dynamodb.JavaScript.docClient.put
-  services:
-    dynamodb: {PutItem}
-dynamodb_GetItem:
-  title: Get an item from a &DDB; table using an &AWS; SDK
-  title_abbrev: Get an item from a table
-  synopsis: get an item from a &DDB; table.
-  category:
-  languages:
-    .NET:
-      versions:
-        - sdk_version: 3
-          github: dotnetv3/dynamodb/low-level-api
-          sdkguide:
-          excerpts:
-            - description:
-              snippet_tags:
-                - dynamodb.dotnetv3.LowLevelItemBinaryExample
-                - dynamodb.dotnetv3.LowLevelItemCRUDExample.GetItem
-    C++:
-      versions:
-        - sdk_version: 1
-          github: cpp/example_code/dynamodb
-          sdkguide:
-          excerpts:
-            - description:
-              snippet_tags:
-                - dynamodb.cpp.get_item.code
-    Go:
-      versions:
-        - sdk_version: 2
-          github: gov2/dynamodb
-          excerpts:
-            - description:
-              snippet_tags:
-                - gov2.dynamodb.TableBasics.struct
-                - gov2.dynamodb.GetItem
-    Kotlin:
-      versions:
-        - sdk_version: 1
-          github: kotlin/services/dynamodb
-          sdkguide:
-          excerpts:
-            - description:
-              snippet_tags:
-                - dynamodb.kotlin.get_item.main
-    Java:
-      versions:
-        - sdk_version: 2
-          github: javav2/example_code/dynamodb
-          sdkguide:
-          excerpts:
-            - description: Gets an item from a table by using the enhanced client.
-              snippet_tags:
-                - dynamodb.java2.mapping.getitem.main
-    Python:
-      versions:
-        - sdk_version: 3
-          github: python/example_code/dynamodb
-          sdkguide:
-          excerpts:
-            - description:
-              snippet_tags:
-                - python.example_code.dynamodb.helper.Movies.class_decl
-                - python.example_code.dynamodb.GetItem
-    Ruby:
-      versions:
-        - sdk_version: 3
-          github: ruby/example_code/dynamodb
-          excerpts:
-            - description:
-              snippet_tags:
-                - ruby.example_code.dynamodb.GetItem
-    JavaScript:
-      versions:
-        - sdk_version: 3
-          github: javascriptv3/example_code/dynamodb
-          excerpts:
-            - description: Create the client.
-              snippet_tags:
-                - dynamodb.JavaScript.scenario.basics.createclientv3
-            - description: Create the &DDB; document client.
-              snippet_tags:
-                - dynamodb.JavaScript.scenario.basics.createdocclientv3
-            - description: Get an item from a table.
-              snippet_tags:
-                - dynamodb.JavaScript.movies.getItemV3
-            - description: Get an item from a table using PartiQL.
-              snippet_tags:
-                - dynamodb.JavaScript.partiQL.getItemV3
-            - description: Get items by batch from a table using PartiQL.
-              snippet_tags:
-                - dynamodb.JavaScript.partiQL.getItemsV3
-        - sdk_version: 2
-          github: javascript/example_code/dynamodb
-          sdkguide: sdk-for-javascript/v2/developer-guide/dynamodb-example-dynamodb-utilities.html#dynamodb-example-document-client-get
-          excerpts:
-            - description: Get an item from a table.
-              snippet_tags:
-                - dynamodb.JavaScript.item.getItem
-            - description: Get an item from a table using the &DDB; document client.
-              snippet_tags:
-                - dynamodb.JavaScript.docClient.get
-  services:
-    dynamodb: {GetItem}
-dynamodb_UpdateItem:
-  title: Update an item in a &DDB; table using an &AWS; SDK
-  title_abbrev: Update an item in a table
-  synopsis: update an item in a &DDB; table.
-  category:
-  languages:
-    .NET:
-      versions:
-        - sdk_version: 3
-          github: dotnetv3/dynamodb/FromSQL
-          sdkguide:
-          excerpts:
-            - description:
-              snippet_tags:
-                - dynamodb.dotnetv3.UpdateItemExample
-        - sdk_version: 3
-          github: dotnetv3/dynamodb/low-level-api
-          sdkguide:
-          excerpts:
-            - description:
-              snippet_tags:
-                - dynamodb.dotnetv3.LowLevelItemCRUDExample.UpdateItem
-    C++:
-      versions:
-        - sdk_version: 1
-          github: cpp/example_code/dynamodb
-          sdkguide:
-          excerpts:
-            - description:
-              snippet_tags:
-                - dynamodb.cpp.update_item.code
-    Go:
-      versions:
-        - sdk_version: 2
-          github: gov2/dynamodb
-          excerpts:
-            - description:
-              snippet_tags:
-                - gov2.dynamodb.TableBasics.struct
-                - gov2.dynamodb.UpdateItem
-    Kotlin:
-      versions:
-        - sdk_version: 1
-          github: kotlin/services/dynamodb
-          sdkguide:
-          excerpts:
-            - description:
-              snippet_tags:
-                - dynamodb.kotlin.update_item.main
-    Java:
-      versions:
-        - sdk_version: 2
-          github: javav2/example_code/dynamodb
-          sdkguide:
-          excerpts:
-            - description: Updates an item located in a table by using the enhanced client.
-              snippet_tags:
-                - dynamodb.java2.mapping.moditem.main
-    Python:
-      versions:
-        - sdk_version: 3
-          github: python/example_code/dynamodb
-          sdkguide:
-          excerpts:
-            - description: Update an item by using an update expression.
-              snippet_tags:
-                - python.example_code.dynamodb.helper.Movies.class_decl
-                - python.example_code.dynamodb.UpdateItem.UpdateExpression
-            - description: Update an item by using an update expression that includes an
-                arithmetic operation.
-              snippet_tags:
-                - python.example_code.dynamodb.helper.UpdateQueryWrapper.decl
-                - python.example_code.dynamodb.UpdateItem.UpdateExpression.Arithmetic
-            - description: Update an item only when it meets certain conditions.
-              snippet_tags:
-                - python.example_code.dynamodb.helper.UpdateQueryWrapper.decl
-                - python.example_code.dynamodb.UpdateItem.ConditionalExpression
-    Ruby:
-      versions:
-        - sdk_version: 3
-          github: ruby/example_code/dynamodb
-          excerpts:
-            - description:
-              snippet_tags:
-                - ruby.example_code.dynamodb.UpdateItem.UpdateExpression
-    JavaScript:
-      versions:
-        - sdk_version: 3
-          github: javascriptv3/example_code/dynamodb
-          excerpts:
-            - description: Create the client.
-              snippet_tags:
-                - dynamodb.JavaScript.scenario.basics.createclientv3
-            - description: Create the &DDB; document client.
-              snippet_tags:
-                - dynamodb.JavaScript.scenario.basics.createdocclientv3
-            - description: Update an item in a table using the &DDB; document client.
-              snippet_tags:
-                - dynamodb.JavaScript.movies.updateItemV3
-            - description: Update an item in a table using PartiQL.
-              snippet_tags:
-                - dynamodb.JavaScript.partiQL.updateItemV3
-            - description: Update items by batch in a table using PartiQL.
-              snippet_tags:
-                - dynamodb.JavaScript.partiQL.updateItemsV3
-  services:
-    dynamodb: {UpdateItem}
-dynamodb_DeleteItem:
-  title: Delete an item from a &DDB; table using an &AWS; SDK
-  title_abbrev: Delete an item from a table
-  synopsis: delete an item from a &DDB; table.
-  category:
-  languages:
-    .NET:
-      versions:
-        - sdk_version: 3
-          github: dotnetv3/dynamodb/FromSQL
-          excerpts:
-            - description:
-              snippet_tags:
-                - dynamodb.dotnetv3.DeleteItemExample
-        - sdk_version: 3
-          github: dotnetv3/dynamodb/low-level-api
-          excerpts:
-            - description:
-              snippet_tags:
-                - dynamodb.dotnetv3.LowLevelItemCRUDExample.DeleteItem
-    Go:
-      versions:
-        - sdk_version: 2
-          github: gov2/dynamodb
-          excerpts:
-            - description:
-              snippet_tags:
-                - gov2.dynamodb.TableBasics.struct
-                - gov2.dynamodb.DeleteItem
-    Kotlin:
-      versions:
-        - sdk_version: 1
-          github: kotlin/services/dynamodb
-          sdkguide:
-          excerpts:
-            - description:
-              snippet_tags:
-                - dynamodb.kotlin.delete_item.main
-    Java:
-      versions:
-        - sdk_version: 2
-          github: javav2/example_code/dynamodb
-          sdkguide:
-          excerpts:
-            - description:
-              snippet_tags:
-                - dynamodb.java2.delete_item.main
-    Python:
-      versions:
-        - sdk_version: 3
-          github: python/example_code/dynamodb
-          sdkguide:
-          excerpts:
-            - description:
-              snippet_tags:
-                - python.example_code.dynamodb.helper.Movies.class_decl
-                - python.example_code.dynamodb.DeleteItem
-            - description: You can specify a condition so that an item is deleted only
-                  when it meets certain criteria.
-              snippet_tags:
-                - python.example_code.dynamodb.helper.UpdateQueryWrapper.decl
-                - python.example_code.dynamodb.DeleteItem.ConditionExpression
-    Rust:
-      versions:
-        - sdk_version: 1
-          github: rust_dev_preview/dynamodb
-          excerpts:
-            - description:
-              snippet_tags:
-                - dynamodb.rust.delete-item
-    Ruby:
-      versions:
-        - sdk_version: 3
-          github: ruby/example_code/dynamodb
-          excerpts:
-            - description:
-              snippet_tags:
-                - ruby.example_code.dynamodb.DeleteItem
-    JavaScript:
-      versions:
-        - sdk_version: 3
-          github: javascriptv3/example_code/dynamodb
-          sdkguide: sdk-for-javascript/v3/developer-guide/dynamodb-example-table-read-write.html#dynamodb-example-table-read-write-deleting-an-item
-          excerpts:
-            - description: Create the client.
-              snippet_tags:
-                - dynamodb.JavaScript.scenario.basics.createclientv3
-            - description: Create the document client.
-              snippet_tags:
-                - dynamodb.JavaScript.scenario.basics.createdocclientv3
-            - description: Delete an item from a table using the &DDB; document client.
-              snippet_tags:
-                - dynamodb.JavaScript.movies.deleteV3
-            - description: Delete an item from a table using PartiQL.
-              snippet_tags:
-                - dynamodb.JavaScript.partiQL.deleteItemV3
-            - description: Delete an item from a table by batch using PartiQL.
-              snippet_tags:
-                - dynamodb.JavaScript.partiQL.deleteItemsV3
-        - sdk_version: 2
-          github: javascript/example_code/dynamodb
-          sdkguide: sdk-for-javascript/v2/developer-guide/dynamodb-example-table-read-write.html#dynamodb-example-table-read-write-deleting-an-item
-          excerpts:
-            - description: Delete an item from a table.
-              snippet_tags:
-                - dynamodb.JavaScript.item.deleteItem
-            - description: Delete an item from a table using the &DDB; document client.
-              snippet_tags:
-                - dynamodb.JavaScript.docClient.delete
-  services:
-    dynamodb: {DeleteItem}
-dynamodb_ListTables:
-  title: List &DDB; tables using an &AWS; SDK
-  title_abbrev: List tables
-  synopsis: list &DDB; tables.
-  category:
-  languages:
-    .NET:
-      versions:
-        - sdk_version: 3
-          github: dotnetv3/dynamodb/FromSQL
-          sdk_guide:
-          excerpts:
-            - description:
-              snippet_tags:
-                - dynamodb.dotnetv3.ListTablesExample
-    C++:
-      versions:
-        - sdk_version: 1
-          github: cpp/example_code/dynamodb
-          sdkguide:
-          excerpts:
-            - description:
-              snippet_tags:
-                - dynamodb.cpp.list_tables.code
-    Go:
-      versions:
-        - sdk_version: 2
-          github: gov2/dynamodb
-          excerpts:
-            - description:
-              snippet_tags:
-                - gov2.dynamodb.TableBasics.struct
-                - gov2.dynamodb.ListTables
-    Kotlin:
-      versions:
-        - sdk_version: 1
-          github: kotlin/services/dynamodb
-          sdkguide:
-          excerpts:
-            - description:
-              snippet_tags:
-                - dynamodb.kotlin.list_tables.main
-    Java:
-      versions:
-        - sdk_version: 2
-          github: javav2/example_code/dynamodb
-          sdkguide:
-          excerpts:
-            - description:
-              snippet_tags:
-                - dynamodb.java2.list_tables.main
-    Python:
-      versions:
-        - sdk_version: 3
-          github: python/example_code/dynamodb
-          sdkguide:
-          excerpts:
-            - description:
-              snippet_tags:
-                - dynamodb.python.codeexample.MoviesListTables
-    Rust:
-      versions:
-        - sdk_version: 1
-          github: rust_dev_preview/dynamodb
-          excerpts:
-            - description:
-              snippet_tags:
-                - dynamodb.rust.list-tables
-            - description: Determine whether table exists.
-              snippet_tags:
-                - dynamodb.rust.movies-does_table_exist
-    JavaScript:
-      versions:
-        - sdk_version: 3
-          github: javascriptv3/example_code/dynamodb
-          sdkguide: sdk-for-javascript/v3/developer-guide/dynamodb-examples-using-tables.html#dynamodb-examples-using-tables-listing-tables
-          excerpts:
-            - description: Create the client.
-              snippet_tags:
-                - dynamodb.JavaScript.tables.createclientv3
-            - description: List the tables.
-              snippet_tags:
-                - dynamodb.JavaScript.table.listTablesV3
-        - sdk_version: 2
-          github: javascript/example_code/dynamodb
-          sdkguide: sdk-for-javascript/v2/developer-guide/dynamodb-examples-using-tables.html#dynamodb-examples-using-tables-listing-tables
-          excerpts:
-            - description:
-              snippet_tags:
-                - dynamodb.JavaScript.table.listTables
-  services:
-    dynamodb: {ListTables}
-dynamodb_UpdateTable:
-  title: Create an index for a &DDB; table using and &AWS; SDK
-  title_abbrev: Add index to table
-  synopsis: create an index for a &DDB; table.
-  category:
-  languages:
-    .NET:
-      versions:
-        - sdk_versions: 3
-          github: dotnetv3/dynamodb/FromSQL
-          sdkguide:
-          excerpts:
-            - description:
-              snippet_tags:
-                - dynamodb.dotnetv3.CreateIndexExample
-  services:
-    dynamodb: {UpdateTable}
-dynamodb_Query:
-  title: Query a &DDB; table using an &AWS; SDK
-  title_abbrev: Query a table
-  synopsis: query a &DDB; table.
-  category:
-  languages:
-    .NET:
-      versions:
-        - sdk_version: 3
-          github: dotnetv3/dynamodb/FromSQL
-          sdkguide:
-          excerpts:
-            - description:
-              snippet_tags:
-                - dynamodb.dotnetv3.GetLowProductStockGSIExample
-                - dynamodb.dotnetv3.GetOrdersForProductGSIExample
-                - dynamodb.dotnetv3.GetOrdersInDateRangeGSIExample
-    C++:
-      versions:
-        - sdk_version: 1
-          github: cpp/example_code/dynamodb
-          sdkguide:
-          excerpts:
-            - description:
-              snippet_tags:
-                - dynamodb.cpp.query_items.code
-    Go:
-      versions:
-        - sdk_version: 2
-          github: gov2/dynamodb
-          excerpts:
-            - description:
-              snippet_tags:
-                - gov2.dynamodb.TableBasics.struct
-                - gov2.dynamodb.Query
-    Kotlin:
-      versions:
-        - sdk_version: 1
-          github: kotlin/services/dynamodb
-          sdkguide:
-          excerpts:
-            - description:
-              snippet_tags:
-                - dynamodb.kotlin.query.main
-    Java:
-      versions:
-        - sdk_version: 2
-          github: javav2/example_code/dynamodb
-          sdkguide:
-          excerpts:
-            - description: Queries a table by using the enhanced client.
-              snippet_tags:
-                - dynamodb.java2.mapping.query.main
-    Python:
-      versions:
-        - sdk_version: 3
-          github: python/example_code/dynamodb
-          sdkguide:
-          excerpts:
-            - description: Query items by using a key condition expression.
-              snippet_tags:
-                - python.example_code.dynamodb.helper.Movies.class_decl
-                - python.example_code.dynamodb.Query
-            - description: Query items and project them to return a subset of data.
-              snippet_tags:
-                - python.example_code.dynamodb.helper.UpdateQueryWrapper.decl
-                - python.example_code.dynamodb.Query.ProjectionExpression
-    Ruby:
-      versions:
-        - sdk_version: 3
-          github: ruby/example_code/dynamodb
-          excerpts:
-            - description:
-              snippet_tags:
-                - ruby.example_code.dynamodb.Query
-    Rust:
-      versions:
-        - sdk_version: 1
-          github: rust_dev_preview/dynamodb
-          excerpts:
-            - description: Find the movies made in the specified year.
-              snippet_tags:
-                - dynamodb.rust.movies-movies_in_year
-    JavaScript:
-      versions:
-        - sdk_version: 3
-          github: javascriptv3/example_code/dynamodb
-          sdkguide: sdk-for-javascript/v3/developer-guide/dynamodb-example-query-scan.html#dynamodb-example-table-query-scan-querying
-          excerpts:
-            - description: Create the client.
-              snippet_tags:
-                - dynamodb.JavaScript.tables.createclientv3
-            - description: Query the table.
-              snippet_tags:
-                - dynamodb.JavaScript.table.queryV3
-            - description: Create the client for the &DDB; document client.
-              snippet_tags:
-                - dynamodb.JavaScript.tables.createdocclientv3
-            - description: Query the table using the &DDB; document client.
-              snippet_tags:
-                - dynamodb.JavaScript.movies.queryV3
-        - sdk_version: 2
-          github: javascript/example_code/dynamodb
-          sdkguide: sdk-for-javascript/v2/developer-guide/dynamodb-example-query-scan.html#dynamodb-example-table-query-scan-querying
-          excerpts:
-            - description:
-              snippet_tags:
-                - dynamodb.JavaScript.docClient.query
-  services:
-    dynamodb: {Query}
-dynamodb_Scan:
-  title: Scan a &DDB; table using an &AWS; SDK
-  title_abbrev: Scan a table
-  synopsis: scan a &DDB; table.
-  category:
-  languages:
-    .NET:
-      versions:
-        - sdk_version: 3
-          github: dotnetv3/dynamodb/FromSQL
-          sdkguide:
-          excerpts:
-            - description:
-              snippet_tags:
-                - dynamodb.dotnetv3.GetLowProductStockExample
-                - dynamodb.dotnetv3.GetOrdersForProduct
-                - dynamodb.dotnetv3.GetOrdersInDateRangeExample
-                - dynamodb.dotnetv3.ListItemsExample
-    C++:
-      versions:
-        - sdk_version: 1
-          github: cpp/example_code/dynamodb
-          sdkguide:
-          excerpts:
-            - description:
-              snippet_tags:
-                - dynamodb.cpp.scan_table.code
-    Go:
-      versions:
-        - sdk_version: 2
-          github: gov2/dynamodb
-          excerpts:
-            - description:
-              snippet_tags:
-                - gov2.dynamodb.TableBasics.struct
-                - gov2.dynamodb.Scan
-    Kotlin:
-      versions:
-        - sdk_version: 1
-          github: kotlin/services/dynamodb
-          sdkguide:
-          excerpts:
-            - description:
-              snippet_tags:
-                - dynamodb.kotlin.scan_items.main
-    Java:
-      versions:
-        - sdk_version: 2
-          github: javav2/example_code/dynamodb
-          sdkguide:
-          excerpts:
-            - description: Scans an Amazon DynamoDB table by using the enhanced client.
-              snippet_tags:
-                - dynamodb.java2.mapping.scan.main
-    Python:
-      versions:
-        - sdk_version: 3
-          github: python/example_code/dynamodb
-          sdkguide:
-          excerpts:
-            - description:
-              snippet_tags:
-                - python.example_code.dynamodb.helper.Movies.class_decl
-                - python.example_code.dynamodb.Scan
-    Ruby:
-      versions:
-        - sdk_version: 3
-          github: ruby/example_code/dynamodb
-          excerpts:
-            - description:
-              snippet_tags:
-                - ruby.example_code.dynamodb.Scan
-    Rust:
-      versions:
-        - sdk_version: 1
-          github: rust_dev_preview/dynamodb
-          excerpts:
-            - description:
-              snippet_tags:
-                - dynamodb.rust.list-items
-    JavaScript:
-      versions:
-        - sdk_version: 3
-          github: javascriptv3/example_code/dynamodb
-          excerpts:
-            - description: Create the client.
-              snippet_tags:
-                - dynamodb.JavaScript.scenario.basics.createclientv3
-            - description: Create the &DDB; document client.
-              snippet_tags:
-                - dynamodb.JavaScript.scenario.basics.createdocclientv3
-            - description: Scan a table using the &DDB; document client.
-              snippet_tags:
-                - dynamodb.JavaScript.movies.scanV3
-        - sdk_version: 2
-          github: javascript/example_code/dynamodb
-          sdkguide: sdk-for-javascript/v2/developer-guide/dynamodb-example-query-scan.html#dynamodb-example-table-query-scan-scanning
-          excerpts:
-            - description:
-              snippet_tags:
-                - dynamodb.JavaScript.table.scan
-  services:
-    dynamodb: {Scan}
-dynamodb_ExecuteStatement:
-  title: Run a PartiQL statement on a &DDB; table using an &AWS; SDK
-  title_abbrev: Run a PartiQL statement
-  synopsis: run a PartiQL statement on a &DDB; table.
-  category: Scenarios
-  languages:
-<<<<<<< HEAD
-    Kotlin:
-      versions:
-        - sdk_version: 1
-          github: kotlin/services/dynamodb
-          sdkguide:
-          excerpts:
-            - description:
-              snippet_tags:
-                - dynamodb.kotlin.scenario.partiql.main
-    Java:
-      versions:
-        - sdk_version: 2
-          github: javav2/example_code/dynamodb
-          sdkguide:
-          excerpts:
-            - description:
-              snippet_tags:
-                - dynamodb.java2.scenario.partiql.main
-=======
-    Go:
-      versions:
-        - sdk_version: 2
-          github: gov2/dynamodb
-          excerpts:
-            - description: Use an INSERT statement to add an item.
-              snippet_tags:
-                - gov2.dynamodb.ExecuteStatement.Insert
-            - description: Use a SELECT statement to get an item.
-              snippet_tags:
-                - gov2.dynamodb.ExecuteStatement.Select
-            - description: Use a SELECT statement to get a list of items and project
-                the results.
-              snippet_tags:
-                - gov2.dynamodb.ExecuteStatement.Select.Projected
-            - description: Use an UPDATE statement to update an item.
-              snippet_tags:
-                - gov2.dynamodb.ExecuteStatement.Update
-            - description: Use a DELETE statement to delete an item.
-              snippet_tags:
-                - gov2.dynamodb.ExecuteStatement.Delete
->>>>>>> c3a3dbe1
-    JavaScript:
-      versions:
-        - sdk_version: 3
-          github: javascriptv3/example_code/dynamodb
-          excerpts:
-            - description: Create the client.
-              snippet_tags:
-                - dynamodb.JavaScript.partiQL.createclientv3
-            - description: Create the &DDB; document client.
-              snippet_tags:
-                - dynamodb.JavaScript.partiQL.createdocclientv3
-            - description: Create an item using PartiQL.
-              snippet_tags:
-                - dynamodb.JavaScript.partiQL.putItemV3
-            - description: Get an item using PartiQL.
-              snippet_tags:
-                - dynamodb.JavaScript.partiQL.getItemV3
-            - description: Update an item using PartiQL.
-              snippet_tags:
-                - dynamodb.JavaScript.partiQL.updateItemV3
-            - description: Delete an item using PartiQL.
-              snippet_tags:
-                - dynamodb.JavaScript.partiQL.deleteItemV3
-    Python:
-      versions:
-        - sdk_version: 3
-          github: python/example_code/dynamodb
-          sdkguide:
-          excerpts:
-            - description:
-              snippet_tags:
-                - python.example_code.dynamodb.helper.PartiQLWrapper.class_decl
-                - python.example_code.dynamodb.ExecuteStatement
-  services:
-    dynamodb: {ExecuteStatement}
-dynamodb_BatchExecuteStatement:
-  title: Run batches of PartiQL statements on a &DDB; table using an &AWS; SDK
-  title_abbrev: Run batches of PartiQL statements
-  synopsis: run batches of PartiQL statements on a &DDB; table.
-  category: Scenarios
-  languages:
-    Go:
-      versions:
-        - sdk_version: 2
-          github: gov2/dynamodb
-          excerpts:
-            - description: Use batches of INSERT statements to add items.
-              snippet_tags:
-                - gov2.dynamodb.BatchExecuteStatement.Insert
-            - description: Use batches of SELECT statements to get items.
-              snippet_tags:
-                - gov2.dynamodb.BatchExecuteStatement.Select
-            - description: Use batches of UPDATE statements to update items.
-              snippet_tags:
-                - gov2.dynamodb.BatchExecuteStatement.Update
-            - description: Use batches of DELETE statements to delete items.
-              snippet_tags:
-                - gov2.dynamodb.BatchExecuteStatement.Delete
-    JavaScript:
-      versions:
-        - sdk_version: 3
-          github: javascriptv3/example_code/dynamodb
-          excerpts:
-            - description: Create the client.
-              snippet_tags:
-                - dynamodb.JavaScript.partiQL.createclientv3
-            - description: Create the &DDB; document client.
-              snippet_tags:
-                - dynamodb.JavaScript.partiQL.createdocclientv3
-            - description: Create a batch of items using PartiQL.
-              snippet_tags:
-                - dynamodb.JavaScript.partiQL.putItemsV3
-            - description: Get a batch of items using PartiQL.
-              snippet_tags:
-                - dynamodb.JavaScript.partiQL.getItemsV3
-            - description: Update a batch of items using PartiQL.
-              snippet_tags:
-                - dynamodb.JavaScript.partiQL.updateItemsV3
-            - description: Delete a batch of items using PartiQL.
-              snippet_tags:
-                - dynamodb.JavaScript.partiQL.deleteItemsV3
-    Python:
-      versions:
-        - sdk_version: 3
-          github: python/example_code/dynamodb
-          sdkguide:
-          excerpts:
-            - description:
-              snippet_tags:
-                - python.example_code.dynamodb.helper.PartiQLBatchWrapper.class_decl
-                - python.example_code.dynamodb.BatchExecuteStatement
-  services:
-    dynamodb: {BatchExecuteStatement}
-dynamodb_Usage_DaxDemo:
-  title: Accelerate &DDB; reads with &DAX; using an &AWS; SDK
-  title_abbrev: Accelerate reads with &DAX;
-  synopsis:
-    accelerate &DDB; reads with &DAXlong;. This example requires additional
-    setup. For instructions, see
-    <ulink type='documentation' url='amazondynamodb/latest/developerguide/DAX.client.html'>Developing with the &DAXlong; Client</ulink>
-    in the <emphasis>&guide-ddb-dev;</emphasis>.
-  category: Scenarios
-  languages:
-    Python:
-      versions:
-        - sdk_version: 3
-          github: python/example_code/dynamodb/TryDax
-          sdkguide:
-          excerpts:
-            - description: Create a table with either the &DAX; or Boto3 client.
-              snippet_tags:
-                - dynamodb.Python.TryDax.01-create-table
-            - description: Write test data to the table.
-              snippet_tags:
-                - dynamodb.Python.TryDax.02-write-data
-            - description: Get items for a number of iterations for both the &DAX; client and the Boto3 client and report the time spent for each.
-              snippet_tags:
-                - dynamodb.Python.TryDax.03-getitem-test
-            - description: Query the table for a number of iterations for both the &DAX; client and the Boto3 client and report the time spent for each.
-              snippet_tags:
-                - dynamodb.Python.TryDax.04-query-test
-            - description: Scan the table for a number of iterations for both the &DAX; client and the Boto3 client and report the time spent for each.
-              snippet_tags:
-                - dynamodb.Python.TryDax.05-scan-test
-            - description: Delete the table.
-              snippet_tags:
-                - dynamodb.Python.TryDax.06-delete-table
-  services:
-    dynamodb: {}
-dynamodb_Scenario_GettingStartedMovies:
-  title: Get started using &DDB; tables, items, and queries using an &AWS; SDK
-  title_abbrev: Get started using tables, items, and queries
-  synopsis_list:
-    - Create a table that can hold movie data.
-    - Put, get, and update a single movie in the table.
-    - Write movie data to the table from a sample JSON file.
-    - Query for movies that were released in a given year.
-    - Scan for movies that were released in a range of years.
-    - Delete a movie from the table.
-    - Delete the table.
-  category: Scenarios
-  languages:
-    Go:
-      versions:
-        - sdk_version: 2
-          github: gov2/dynamodb
-          excerpts:
-            - description: Create a struct and methods that call &DDB; actions.
-              snippet_tags:
-                - gov2.dynamodb.TableBasics.complete
-            - description: Run an interactive scenario to create the table and perform
-                actions on it.
-              snippet_tags:
-                - gov2.dynamodb.Scenario_GettingStartedMovies
-    Kotlin:
-      versions:
-        - sdk_version: 1
-          github: kotlin/services/dynamodb
-          sdkguide:
-          excerpts:
-            - description: Create a &DDB; table.
-              snippet_tags:
-                - dynamodb.kotlin.scenario.create_table.main
-            - description: Create a helper function to download and extract the
-                  sample JSON file.
-              snippet_tags:
-                - dynamodb.kotlin.scenario.populate_table.main
-            - description: Get an item from a table.
-              snippet_tags:
-                - dynamodb.kotlin.scenario.get_item.main
-            - description: Full example.
-              snippet_tags:
-                - dynamodb.kotlin.scenario.main
-    Java:
-      versions:
-        - sdk_version: 2
-          github: javav2/example_code/dynamodb
-          sdkguide:
-          excerpts:
-            - description: Create a &DDB; table.
-              snippet_tags:
-                - dynamodb.java2.scenario.create_table.main
-            - description: Create a helper function to download and extract the
-                  sample JSON file.
-              snippet_tags:
-                - dynamodb.java2.scenario.populate_table.main
-            - description: Get an item from a table.
-              snippet_tags:
-                - dynamodb.java2.scenario.get_item.main
-            - description: Full example.
-              snippet_tags:
-                - dynamodb.java2.scenario.main
-    Python:
-      versions:
-        - sdk_version: 3
-          github: python/example_code/dynamodb
-          sdkguide:
-          excerpts:
-            - description: Create a class that encapsulates a &DDB; table.
-              snippet_tags:
-                - python.example_code.dynamodb.helper.Movies.imports
-                - python.example_code.dynamodb.helper.Movies.class_full
-            - description: Create a helper function to download and extract the
-                  sample JSON file.
-              snippet_tags:
-                - python.example_code.dynamodb.helper.get_sample_movie_data
-            - description: Run an interactive scenario to create the table and perform
-                  actions on it.
-              snippet_tags:
-                - python.example_code.dynamodb.Scenario_GettingStartedMovies
-            - description: This scenario uses the following helper class to ask
-                  questions at a command prompt.
-              snippet_tags:
-                - python.example_code.dynamodb.helper.Question
-    Ruby:
-      versions:
-        - sdk_version: 3
-          github: ruby/example_code/dynamodb
-          excerpts:
-            - description: Create a class that encapsulates a &DDB; table.
-              snippet_tags:
-                - ruby.example_code.dynamodb.helper.Movies
-            - description: Create a helper function to download and extract the
-                  sample JSON file.
-              snippet_tags:
-                - ruby.example_code.dynamodb.helper.get_sample_movie_data
-            - description: Run an interactive scenario to create the table and perform
-                  actions on it.
-              snippet_tags:
-                - ruby.example_code.dynamodb.Scenario_GettingStartedMovies
-            - description: This scenario uses the following helper class to ask
-                  questions at a command prompt.
-              snippet_tags:
-                - ruby.example_code.dynamodb.helper.Question
-    JavaScript:
-      versions:
-        - sdk_version: 3
-          github: javascriptv3/example_code/dynamodb
-          sdkguide:
-          excerpts:
-            - description: Create a &DDB; client.
-              snippet_tags:
-                - dynamodb.JavaScript.scenario.basics.createclientv3
-            - description: Create a &DDB; document client.
-              snippet_tags:
-                - dynamodb.JavaScript.scenario.basics.createdocclientv3
-            - description: Run the scenario.
-              snippet_tags:
-                - javascript.dynamodb_scenarios.dynamodb_basics
-  services:
-    dynamodb: {DescribeTable, CreateTable, BatchWriteItem, PutItem, GetItem, UpdateItem,
-               DeleteItem, Query, Scan, DeleteTable}
-dynamodb_Scenario_PartiQLSingle:
-  title: Query a &DDB; table using PartiQL and an &AWS; SDK
-  title_abbrev: Query a table using PartiQL
-  synopsis: query a &DDB; table using PartiQL.
-  category: Scenarios
-  languages:
-    Go:
-      versions:
-        - sdk_version: 2
-          github: gov2/dynamodb
-          excerpts:
-            - description: Create a struct that is a receiver for methods that can run
-                PartiQL statements.
-              snippet_tags:
-                - gov2.dynamodb.PartiQLRunner.struct
-                - gov2.dynamodb.ExecuteStatement.Insert
-                - gov2.dynamodb.ExecuteStatement.Select
-                - gov2.dynamodb.ExecuteStatement.Update
-                - gov2.dynamodb.ExecuteStatement.Delete
-            - description: Run a scenario that creates a table and runs PartiQL queries.
-              snippet_tags:
-                - gov2.dynamodb.Scenario_PartiQLSingle
-    Kotlin:
-      versions:
-        - sdk_version: 1
-          github: kotlin/services/dynamodb
-          sdkguide:
-          excerpts:
-            - description:
-              snippet_tags:
-                - dynamodb.kotlin.scenario.partiql.main
-    Java:
-      versions:
-        - sdk_version: 2
-          github: javav2/example_code/dynamodb
-          sdkguide:
-          excerpts:
-            - description:
-              snippet_tags:
-                - dynamodb.java2.scenario.partiql.main
-    JavaScript:
-      versions:
-        - sdk_version: 3
-          github: javascriptv3/example_code/dynamodb
-          sdkguide:
-          excerpts:
-            - description: Create the client.
-              snippet_tags:
-                - dynamodb.JavaScript.scenario.partiQL.basics.createclientv3
-            - description: Create the document client.
-              snippet_tags:
-                - dynamodb.JavaScript.scenario.partiQL.createdocclientv3
-            - description: Query single items.
-              snippet_tags:
-                - javascript.dynamodb_scenarios.partiQL_basics
-    Python:
-      versions:
-        - sdk_version: 3
-          github: python/example_code/dynamodb
-          excerpts:
-            - description: Create a class that can run PartiQL statements.
-              snippet_tags:
-                - python.example_code.dynamodb.helper.PartiQLWrapper.imports
-                - python.example_code.dynamodb.helper.PartiQLWrapper.class_full
-            - description: Run a scenario that creates a table and runs PartiQL queries.
-              snippet_tags:
-                - python.example_code.dynamodb.Scenario_PartiQLSingle
-  services:
-    dynamodb: {ExecuteStatement}
-dynamodb_Scenario_PartiQLBatch:
-  title: Query a &DDB; table by using batches of PartiQL statements and an &AWS; SDK
-  title_abbrev: Query a table by using batches of PartiQL statements
-  synopsis: query a &DDB; table by using batches of PartiQL statements.
-  category: Scenarios
-  languages:
-    Go:
-      versions:
-        - sdk_version: 2
-          github: gov2/dynamodb
-          excerpts:
-            - description: Create a struct that is a receiver for methods that can run
-                PartiQL statements.
-              snippet_tags:
-                - gov2.dynamodb.PartiQLRunner.struct
-                - gov2.dynamodb.BatchExecuteStatement.Insert
-                - gov2.dynamodb.BatchExecuteStatement.Select
-                - gov2.dynamodb.ExecuteStatement.Select.Projected
-                - gov2.dynamodb.BatchExecuteStatement.Update
-                - gov2.dynamodb.BatchExecuteStatement.Delete
-            - description: Run a scenario that creates a table and runs batches of
-                PartiQL queries.
-              snippet_tags:
-                - gov2.dynamodb.Scenario_PartiQLBatch
-    JavaScript:
-      versions:
-        - sdk_version: 3
-          github: javascriptv3/example_code/dynamodb
-          sdkguide:
-          excerpts:
-            - description: Create the client.
-              snippet_tags:
-                - dynamodb.JavaScript.scenario.partiQL.basics.createclientv3
-            - description: Create the document client.
-              snippet_tags:
-                - dynamodb.JavaScript.scenario.partiQL.createdocclientv3
-            - description: Query items by batch.
-              snippet_tags:
-                - javascript.dynamodb_scenarios.partiQL_batch_basics
-    Python:
-      versions:
-        - sdk_version: 3
-          github: python/example_code/dynamodb
-          excerpts:
-            - description: Create a class that can run batches of PartiQL statements.
-              snippet_tags:
-                - python.example_code.dynamodb.helper.PartiQLBatchWrapper.imports
-                - python.example_code.dynamodb.helper.PartiQLBatchWrapper.class_full
-            - description: Run a scenario that creates a table and runs PartiQL queries
-                  in batches.
-              snippet_tags:
-                - python.example_code.dynamodb.Scenario_PartiQLBatch
-  services:
-    dynamodb: {BatchExecuteStatement}
+# zexi 0.4.0
+dynamodb_CreateTable:
+  title: Create a &DDB; table using an &AWS; SDK
+  title_abbrev: Create a table
+  synopsis: create a &DDB; table.
+  category:
+  languages:
+    .NET:
+      versions:
+        - sdk_version: 3
+          github: dotnetv3/dynamodb
+          sdkguide:
+          excerpts:
+            - description:
+              snippet_tags:
+                - dynamodb.dotnetv3.CreateTablesLoadDataExample
+        - sdk_version: 3
+          github: dotnetv3/dynamodb/FromSQL
+          sdkguide:
+          excerpts:
+            - description:
+              snippet_tags:
+                - dynamodb.dotnetv3.CreateTableExample
+    C++:
+      versions:
+        - sdk_version: 1
+          github: cpp/example_code/dynamodb
+          sdkguide:
+          excerpts:
+            - description:
+              snippet_tags:
+                - dynamodb.cpp.create_table.code
+    Go:
+      versions:
+        - sdk_version: 2
+          github: gov2/dynamodb
+          excerpts:
+            - description:
+              snippet_tags:
+                - gov2.dynamodb.TableBasics.struct
+                - gov2.dynamodb.CreateTable
+    Kotlin:
+      versions:
+        - sdk_version: 1
+          github: kotlin/services/dynamodb
+          sdkguide:
+          excerpts:
+            - description:
+              snippet_tags:
+                - dynamodb.kotlin.create_table.main
+    Java:
+      versions:
+        - sdk_version: 2
+          github: javav2/example_code/dynamodb
+          sdkguide:
+          excerpts:
+            - description:
+              snippet_tags:
+                - dynamodb.java2.create_table.main
+    Python:
+      versions:
+        - sdk_version: 3
+          github: python/example_code/dynamodb
+          sdkguide:
+          excerpts:
+            - description: Create a table for storing movie data.
+              snippet_tags:
+                - python.example_code.dynamodb.helper.Movies.class_decl
+                - python.example_code.dynamodb.CreateTable
+    Ruby:
+      versions:
+        - sdk_version: 3
+          github: ruby/example_code/dynamodb
+          excerpts:
+            - description:
+              snippet_tags:
+                - ruby.example_code.dynamodb.CreateTable
+    Rust:
+      versions:
+        - sdk_version: 1
+          github: rust_dev_preview/dynamodb
+          excerpts:
+            - description:
+              snippet_tags:
+                - dynamodb.rust.create-table
+    JavaScript:
+      versions:
+        - sdk_version: 3
+          github: javascriptv3/example_code/dynamodb
+          sdkguide: sdk-for-javascript/v3/developer-guide/dynamodb-examples-using-tables.html#dynamodb-examples-using-tables-creating-a-table
+          excerpts:
+            - description: Create the client.
+              snippet_tags:
+                - dynamodb.JavaScript.tables.createclientv3
+            - description: Create the table.
+              snippet_tags:
+                - dynamodb.JavaScript.table.createTableV3
+        - sdk_version: 2
+          github: javascript/example_code/dynamodb
+          sdkguide: sdk-for-javascript/v2/developer-guide/dynamodb-examples-using-tables.html#dynamodb-examples-using-tables-creating-a-table
+          excerpts:
+            - description:
+              snippet_tags:
+                - dynamodb.JavaScript.table.createTable
+  services:
+    dynamodb: {CreateTable}
+dynamodb_BatchGetItem:
+  title: Get a batch of &DDB; items using an &AWS; SDK
+  title_abbrev: Get a batch of items
+  synopsis: get a batch of &DDB; items.
+  category:
+  languages:
+    .NET:
+      versions:
+        - sdk_version: 3
+          github: dotnetv3/dynamodb/low-level-api
+          sdkguide:
+          excerpts:
+            -description:
+              snippet_tags:
+                - dynamodb.dotnetv3.LowLevelBatchGetExample
+    Python:
+      versions:
+        - sdk_version: 3
+          github: python/example_code/dynamodb
+          sdkguide:
+          excerpts:
+            - description:
+              snippet_tags:
+                - python.example_code.dynamodb.Batching_imports
+                - python.example_code.dynamodb.BatchGetItem
+    JavaScript:
+      versions:
+        - sdk_version: 3
+          github: javascriptv3/example_code/dynamodb
+          sdkguide: sdk-for-javascript/v3/developer-guide/dynamodb-example-table-read-write-batch.html#dynamodb-example-table-read-write-batch-reading
+          excerpts:
+            - description: Create the client.
+              snippet_tags:
+                - dynamodb.JavaScript.tables.createclientv3
+            - description: Get the items.
+              snippet_tags:
+                - dynamodb.JavaScript.batch.GetItemV3
+        - sdk_version: 2
+          github: javascript/example_code/dynamodb
+          sdkguide: sdk-for-javascript/v2/developer-guide/dynamodb-example-table-read-write-batch.html#dynamodb-example-table-read-write-batch-reading
+          excerpts:
+            - description:
+              snippet_tags:
+                - dynamodb.JavaScript.batch.GetItem
+  services:
+    dynamodb: {BatchGetItem}
+dynamodb_DescribeTable:
+  title: Get information about a &DDB; table
+  title_abbrev: Get information about a table
+  synopsis: get information about a &DDB; table.
+  category:
+  languages:
+    Java:
+      versions:
+        - sdk_version: 2
+          github: javav2/example_code/dynamodb
+          sdkguide:
+          excerpts:
+            - description: 
+              snippet_tags:
+                - dynamodb.java2.describe_table.main
+    C++:
+      versions:
+        - sdk_version: 1
+          github: cpp/example_code/dynamodb
+          sdkguide:
+          excerpts:
+            - description:
+              snippet_tags:
+                - dynamodb.cpp.describe_table.code
+    Go:
+      versions:
+        - sdk_version: 2
+          github: gov2/dynamodb
+          excerpts:
+            - description:
+              snippet_tags:
+                - gov2.dynamodb.TableBasics.struct
+                - gov2.dynamodb.DescribeTable
+    JavaScript:
+      versions:
+        - sdk_version: 3
+          github: javascriptv3/example_code/dynamodb
+          sdkguide: sdk-for-javascript/v3/developer-guide/dynamodb-examples-using-tables.html#dynamodb-examples-using-tables-describing-a-table
+          excerpts:
+            - description: Create the client.
+              snippet_tags:
+                - dynamodb.JavaScript.tables.createclientv3
+            - description: Describe the table.
+              snippet_tags:
+                - dynamodb.JavaScript.table.describeTableV3
+        - sdk_version: 2
+          github: javascript/example_code/dynamodb
+          sdkguide: sdk-for-javascript/v2/developer-guide/dynamodb-examples-using-tables.html#dynamodb-examples-using-tables-describing-a-table
+          excerpts:
+            - description:
+              snippet_tags:
+                - dynamodb.JavaScript.table.describeTable
+    Python:
+      versions:
+        - sdk_version: 3
+          github: python/example_code/dynamodb
+          excerpts:
+            - description:
+              snippet_tags:
+                - python.example_code.dynamodb.helper.Movies.class_decl
+                - python.example_code.dynamodb.DescribeTable
+    Ruby:
+      versions:
+        - sdk_version: 3
+          github: ruby/example_code/dynamodb
+          excerpts:
+            - description:
+              snippet_tags:
+                - ruby.example_code.dynamodb.DescribeTable
+  services:
+    dynamodb: {DescribeTable}
+dynamodb_BatchWriteItem:
+  title: Write a batch of &DDB; items using an &AWS; SDK
+  title_abbrev: Write a batch of items
+  synopsis: write a batch of &DDB; items.
+  category:
+  languages:
+    .NET:
+      versions:
+        - sdk_version: 3
+          github: dotnetv3/dynamodb/FromSQL
+          excerpts:
+            - description:
+              snippet_tags:
+                - dynamodb.dotnetv3.AddItemsExample
+                - dynamodb.dotnetv3.DeleteItemsExample
+                - dynamodb.dotnetv3.HighLevelBatchWriteItem
+                - dynamodb.dotnetv3.LowLevelBatchWriteExample
+    Go:
+      versions:
+        - sdk_version: 2
+          github: gov2/dynamodb
+          excerpts:
+            - description:
+              snippet_tags:
+                - gov2.dynamodb.TableBasics.struct
+                - gov2.dynamodb.BatchWriteItem
+    Java:
+      versions:
+        - sdk_version: 2
+          github: javav2/example_code/dynamodb/
+          sdkguide:
+          excerpts:
+            - description: Inserts many items into a table by using the enhanced client.
+              snippet_tags:
+                - dynamodb.java2.mapping.batchitems.main
+    Python:
+      versions:
+        - sdk_version: 3
+          github: python/example_code/dynamodb
+          sdkguide:
+          excerpts:
+            - description:
+              snippet_tags:
+                - python.example_code.dynamodb.helper.Movies.class_decl
+                - python.example_code.dynamodb.BatchWriteItem
+    JavaScript:
+      versions:
+        - sdk_version: 3
+          github: javascriptv3/example_code/dynamodb
+          excerpts:
+            - description: Create the client.
+              snippet_tags:
+                - dynamodb.JavaScript.scenario.basics.createclientv3
+            - description: Create the document client.
+              snippet_tags:
+                - dynamodb.JavaScript.scenario.basics.createdocclientv3
+            - description: Add the items to the table.
+              snippet_tags:
+                - dynamodb.JavaScript.movies.batchwriteV3
+        - sdk_version: 2
+          github: javascript/example_code/dynamodb
+          sdkguide: sdk-for-javascript/v2/developer-guide/dynamodb-example-table-read-write-batch.html#dynamodb-example-table-read-write-batch-writing
+          excerpts:
+            - description:
+              snippet_tags:
+                - dynamodb.JavaScript.batch.WriteItem
+    Ruby:
+      versions:
+        - sdk_version: 3
+          github: ruby/example_code/dynamodb
+          excerpts:
+            - description:
+              snippet_tags:
+                - ruby.example_code.dynamodb.BatchWriteItem
+  services:
+    dynamodb: {BatchWriteItem}
+dynamodb_Usage_BatchGetWriteDelete:
+  title: Get, write, and delete batches of &DDB; items using an &AWS; SDK
+  title_abbrev: Get, write, and delete batches of items
+  synopsis: get, write, and delete batches of &DDB; items.
+  category: Scenarios
+  languages:
+    .NET:
+      versions:
+        - sdk_version: 3
+          github: dotnetv3/dynamodb/scenarios
+          sdkguide:
+          excerpts:
+            - description:
+              snippet_tags:
+                - DynamoDB.dotnetv3.dynamodb-basics.CreateTable
+                - DynamoDB.dotnetv3.dynamodb-basics.PutItem
+                - DynamoDB.dotnetv3.dynamodb-basics.UpdateItem
+                - DynamoDB.dotnetv3.dynamodb-basics.GetItem
+                - DynamoDB.dotnetv3.dynamodb-basics.BatchWriteItem
+                - DynamoDB.dotnetv3.dynamodb-basics.DeleteItem
+                - DynamoDB.dotnetv3.dynamodb-basics.QueryItems
+                - DynamoDB.dotnetv3.dynamodb-basics.ScanTable
+                - DynamoDB.dotnetv3.dynamodb-basics.DeleteTableExample
+    Python:
+      versions:
+        - sdk_version: 3
+          github: python/example_code/dynamodb
+          sdkguide:
+          excerpts:
+            - description: Create functions to wrap &DDB; batch operations.
+              snippet_tags:
+                - python.example_code.dynamodb.Batching_imports
+                - python.example_code.dynamodb.CreateTable
+                - python.example_code.dynamodb.BatchGetItem
+                - python.example_code.dynamodb.PutItem_BatchWriter
+                - python.example_code.dynamodb.BatchGetItem_CallBatchGet
+            - description: Create a function to archive data from one table to another.
+              snippet_tags:
+                - python.example_code.dynamodb.Usage_ArchiveMovies
+            - description:
+                Call your functions to create tables, fill them with movie
+                data from a JSON file, and archive items in another table.
+              snippet_tags:
+                - python.example_code.dynamodb.Usage_BatchFunctions
+  services:
+    dynamodb: {}
+dynamodb_DeleteTable:
+  title: Delete a &DDB; table using an &AWS; SDK
+  title_abbrev: Delete a table
+  synopsis: delete a &DDB; table.
+  category:
+  languages:
+    .NET:
+      versions:
+        - sdk_version: 3
+          github: dotnetv3/dynamodb/FromSQL
+          sdkguide:
+          excerpts:
+            - description:
+              snippet_tags:
+                - dynamodb.dotnetv3.DeleteTableExample
+    C++:
+      versions:
+        - sdk_version: 1
+          github: cpp/example_code/dynamodb
+          sdkguide:
+          excerpts:
+            - description:
+              snippet_tags:
+                - dynamodb.cpp.delete_table.code
+    Go:
+      versions:
+        - sdk_version: 2
+          github: gov2/dynamodb
+          excerpts:
+            - description:
+              snippet_tags:
+                - gov2.dynamodb.TableBasics.struct
+                - gov2.dynamodb.DeleteTable
+    Kotlin:
+      versions:
+        - sdk_version: 1
+          github: kotlin/services/dynamodb
+          sdkguide:
+          excerpts:
+            - description:
+              snippet_tags:
+                - dynamodb.kotlin.delete_table.main
+    Java:
+      versions:
+        - sdk_version: 2
+          github: javav2/example_code/dynamodb
+          sdkguide:
+          excerpts:
+            - description:
+              snippet_tags:
+                - dynamodb.java2.delete_table.main
+    Python:
+      versions:
+        - sdk_version: 3
+          github: python/example_code/dynamodb
+          sdkguide:
+          excerpts:
+            - description:
+              snippet_tags:
+                - python.example_code.dynamodb.helper.Movies.class_decl
+                - python.example_code.dynamodb.DeleteTable
+    Ruby:
+      versions:
+        - sdk_version: 3
+          github: ruby/example_code/dynamodb
+          excerpts:
+            - description:
+              snippet_tags:
+                - ruby.example_code.dynamodb.DeleteTable
+    Rust:
+      versions:
+        - sdk_version: 1
+          github: rust_dev_preview/dynamodb
+          excerpts:
+            - description:
+              snippet_tags:
+                - dynamodb.rust.delete-table
+    JavaScript:
+      versions:
+        - sdk_version: 3
+          github: javascriptv3/example_code/dynamodb
+          excerpts:
+            - description: Create the client.
+              snippet_tags:
+                - dynamodb.JavaScript.scenario.basics.createclientv3
+            - description: Delete the table.
+              snippet_tags:
+                - dynamodb.JavaScript.item.deleteTableV3
+        - sdk_version: 2
+          github: javascript/example_code/dynamodb
+          sdkguide: sdk-for-javascript/v2/developer-guide/dynamodb-examples-using-tables.html#dynamodb-examples-using-tables-deleting-a-table
+          excerpts:
+            - description:
+              snippet_tags:
+                - dynamodb.JavaScript.table.deleteTable
+  services:
+    dynamodb: {DeleteTable}
+dynamodb_PutItem:
+  title: Put an item in a &DDB; table using an &AWS; SDK
+  title_abbrev: Put an item in a table
+  synopsis: put an item in a &DDB; table.
+  category:
+  languages:
+    .NET:
+      versions:
+        - sdk_version: 3
+          github: dotnetv3/dynamodb/FromSQL
+          sdkguide:
+          excerpts:
+            - description:
+              nippet_tags:
+                - dynamodb.dotnetv3.AddItemExample
+    C++:
+      versions:
+        - sdk_version: 1
+          github: cpp/example_code/dynamodb
+          sdkguide:
+          excerpts:
+            - description:
+              snippet_tags:
+                - dynamodb.cpp.put_item.code
+    Go:
+      versions:
+        - sdk_version: 2
+          github: gov2/dynamodb
+          excerpts:
+            - description:
+              snippet_tags:
+                - gov2.dynamodb.TableBasics.struct
+                - gov2.dynamodb.PutItem
+    Kotlin:
+      versions:
+        - sdk_version: 1
+          github: kotlin/services/dynamodb
+          sdkguide:
+          excerpts:
+            - description:
+              snippet_tags:
+                - dynamodb.kotlin.put_item.main
+    Java:
+      versions:
+        - sdk_version: 2
+          github: javav2/example_code/dynamodb
+          sdkguide:
+          excerpts:
+            - description: Puts an item into a table by using the enhanced client.
+              snippet_tags:
+                - dynamodb.java2.mapping.putitem.main
+    Python:
+      versions:
+        - sdk_version: 3
+          github: python/example_code/dynamodb
+          sdkguide:
+          excerpts:
+            - description:
+              snippet_tags:
+                - python.example_code.dynamodb.helper.Movies.class_decl
+                - python.example_code.dynamodb.PutItem
+    Ruby:
+      versions:
+        - sdk_version: 3
+          github: ruby/example_code/dynamodb
+          excerpts:
+            - description:
+              snippet_tags:
+                - ruby.example_code.dynamodb.PutItem
+    Rust:
+      versions:
+        - sdk_version: 1
+          github: rust_dev_preview/dynamodb
+          excerpts:
+            - description:
+              snippet_tags:
+                - dynamodb.rust.add-item
+    JavaScript:
+      versions:
+        - sdk_version: 3
+          github: javascriptv3/example_code/dynamodb
+          excerpts:
+            - description: Create the client.
+              snippet_tags:
+                - dynamodb.JavaScript.scenario.basics.createclientv3
+            - description: Create the &DDB; document client.
+              snippet_tags:
+                - dynamodb.JavaScript.scenario.basics.createdocclientv3
+            - description: Put an item in a table using the &DDB; document client.
+              snippet_tags:
+                - dynamodb.JavaScript.movies.putItemV3
+            - description: Put an item in a table using PartiQL.
+              snippet_tags:
+                - dynamodb.JavaScript.partiQL.putItemV3
+            - description: Put items by batch in a table using PartiQL.
+              snippet_tags:
+                - dynamodb.JavaScript.partiQL.putItemsV3
+        - sdk_version: 2
+          github: javascript/example_code/dynamodb
+          sdkguide: sdk-for-javascript/v2/developer-guide/dynamodb-example-table-read-write.html#dynamodb-example-table-read-write-writing-an-item
+          excerpts:
+            - description: Put an item in a table.
+              snippet_tags:
+                - dynamodb.JavaScript.item.putItem
+            - description: Put an item in a table using the &DDB; document client.
+              snippet_tags:
+                - dynamodb.JavaScript.docClient.put
+  services:
+    dynamodb: {PutItem}
+dynamodb_GetItem:
+  title: Get an item from a &DDB; table using an &AWS; SDK
+  title_abbrev: Get an item from a table
+  synopsis: get an item from a &DDB; table.
+  category:
+  languages:
+    .NET:
+      versions:
+        - sdk_version: 3
+          github: dotnetv3/dynamodb/low-level-api
+          sdkguide:
+          excerpts:
+            - description:
+              snippet_tags:
+                - dynamodb.dotnetv3.LowLevelItemBinaryExample
+                - dynamodb.dotnetv3.LowLevelItemCRUDExample.GetItem
+    C++:
+      versions:
+        - sdk_version: 1
+          github: cpp/example_code/dynamodb
+          sdkguide:
+          excerpts:
+            - description:
+              snippet_tags:
+                - dynamodb.cpp.get_item.code
+    Go:
+      versions:
+        - sdk_version: 2
+          github: gov2/dynamodb
+          excerpts:
+            - description:
+              snippet_tags:
+                - gov2.dynamodb.TableBasics.struct
+                - gov2.dynamodb.GetItem
+    Kotlin:
+      versions:
+        - sdk_version: 1
+          github: kotlin/services/dynamodb
+          sdkguide:
+          excerpts:
+            - description:
+              snippet_tags:
+                - dynamodb.kotlin.get_item.main
+    Java:
+      versions:
+        - sdk_version: 2
+          github: javav2/example_code/dynamodb
+          sdkguide:
+          excerpts:
+            - description: Gets an item from a table by using the enhanced client.
+              snippet_tags:
+                - dynamodb.java2.mapping.getitem.main
+    Python:
+      versions:
+        - sdk_version: 3
+          github: python/example_code/dynamodb
+          sdkguide:
+          excerpts:
+            - description:
+              snippet_tags:
+                - python.example_code.dynamodb.helper.Movies.class_decl
+                - python.example_code.dynamodb.GetItem
+    Ruby:
+      versions:
+        - sdk_version: 3
+          github: ruby/example_code/dynamodb
+          excerpts:
+            - description:
+              snippet_tags:
+                - ruby.example_code.dynamodb.GetItem
+    JavaScript:
+      versions:
+        - sdk_version: 3
+          github: javascriptv3/example_code/dynamodb
+          excerpts:
+            - description: Create the client.
+              snippet_tags:
+                - dynamodb.JavaScript.scenario.basics.createclientv3
+            - description: Create the &DDB; document client.
+              snippet_tags:
+                - dynamodb.JavaScript.scenario.basics.createdocclientv3
+            - description: Get an item from a table.
+              snippet_tags:
+                - dynamodb.JavaScript.movies.getItemV3
+            - description: Get an item from a table using PartiQL.
+              snippet_tags:
+                - dynamodb.JavaScript.partiQL.getItemV3
+            - description: Get items by batch from a table using PartiQL.
+              snippet_tags:
+                - dynamodb.JavaScript.partiQL.getItemsV3
+        - sdk_version: 2
+          github: javascript/example_code/dynamodb
+          sdkguide: sdk-for-javascript/v2/developer-guide/dynamodb-example-dynamodb-utilities.html#dynamodb-example-document-client-get
+          excerpts:
+            - description: Get an item from a table.
+              snippet_tags:
+                - dynamodb.JavaScript.item.getItem
+            - description: Get an item from a table using the &DDB; document client.
+              snippet_tags:
+                - dynamodb.JavaScript.docClient.get
+  services:
+    dynamodb: {GetItem}
+dynamodb_UpdateItem:
+  title: Update an item in a &DDB; table using an &AWS; SDK
+  title_abbrev: Update an item in a table
+  synopsis: update an item in a &DDB; table.
+  category:
+  languages:
+    .NET:
+      versions:
+        - sdk_version: 3
+          github: dotnetv3/dynamodb/FromSQL
+          sdkguide:
+          excerpts:
+            - description:
+              snippet_tags:
+                - dynamodb.dotnetv3.UpdateItemExample
+        - sdk_version: 3
+          github: dotnetv3/dynamodb/low-level-api
+          sdkguide:
+          excerpts:
+            - description:
+              snippet_tags:
+                - dynamodb.dotnetv3.LowLevelItemCRUDExample.UpdateItem
+    C++:
+      versions:
+        - sdk_version: 1
+          github: cpp/example_code/dynamodb
+          sdkguide:
+          excerpts:
+            - description:
+              snippet_tags:
+                - dynamodb.cpp.update_item.code
+    Go:
+      versions:
+        - sdk_version: 2
+          github: gov2/dynamodb
+          excerpts:
+            - description:
+              snippet_tags:
+                - gov2.dynamodb.TableBasics.struct
+                - gov2.dynamodb.UpdateItem
+    Kotlin:
+      versions:
+        - sdk_version: 1
+          github: kotlin/services/dynamodb
+          sdkguide:
+          excerpts:
+            - description:
+              snippet_tags:
+                - dynamodb.kotlin.update_item.main
+    Java:
+      versions:
+        - sdk_version: 2
+          github: javav2/example_code/dynamodb
+          sdkguide:
+          excerpts:
+            - description: Updates an item located in a table by using the enhanced client.
+              snippet_tags:
+                - dynamodb.java2.mapping.moditem.main
+    Python:
+      versions:
+        - sdk_version: 3
+          github: python/example_code/dynamodb
+          sdkguide:
+          excerpts:
+            - description: Update an item by using an update expression.
+              snippet_tags:
+                - python.example_code.dynamodb.helper.Movies.class_decl
+                - python.example_code.dynamodb.UpdateItem.UpdateExpression
+            - description: Update an item by using an update expression that includes an
+                arithmetic operation.
+              snippet_tags:
+                - python.example_code.dynamodb.helper.UpdateQueryWrapper.decl
+                - python.example_code.dynamodb.UpdateItem.UpdateExpression.Arithmetic
+            - description: Update an item only when it meets certain conditions.
+              snippet_tags:
+                - python.example_code.dynamodb.helper.UpdateQueryWrapper.decl
+                - python.example_code.dynamodb.UpdateItem.ConditionalExpression
+    Ruby:
+      versions:
+        - sdk_version: 3
+          github: ruby/example_code/dynamodb
+          excerpts:
+            - description:
+              snippet_tags:
+                - ruby.example_code.dynamodb.UpdateItem.UpdateExpression
+    JavaScript:
+      versions:
+        - sdk_version: 3
+          github: javascriptv3/example_code/dynamodb
+          excerpts:
+            - description: Create the client.
+              snippet_tags:
+                - dynamodb.JavaScript.scenario.basics.createclientv3
+            - description: Create the &DDB; document client.
+              snippet_tags:
+                - dynamodb.JavaScript.scenario.basics.createdocclientv3
+            - description: Update an item in a table using the &DDB; document client.
+              snippet_tags:
+                - dynamodb.JavaScript.movies.updateItemV3
+            - description: Update an item in a table using PartiQL.
+              snippet_tags:
+                - dynamodb.JavaScript.partiQL.updateItemV3
+            - description: Update items by batch in a table using PartiQL.
+              snippet_tags:
+                - dynamodb.JavaScript.partiQL.updateItemsV3
+  services:
+    dynamodb: {UpdateItem}
+dynamodb_DeleteItem:
+  title: Delete an item from a &DDB; table using an &AWS; SDK
+  title_abbrev: Delete an item from a table
+  synopsis: delete an item from a &DDB; table.
+  category:
+  languages:
+    .NET:
+      versions:
+        - sdk_version: 3
+          github: dotnetv3/dynamodb/FromSQL
+          excerpts:
+            - description:
+              snippet_tags:
+                - dynamodb.dotnetv3.DeleteItemExample
+        - sdk_version: 3
+          github: dotnetv3/dynamodb/low-level-api
+          excerpts:
+            - description:
+              snippet_tags:
+                - dynamodb.dotnetv3.LowLevelItemCRUDExample.DeleteItem
+    Go:
+      versions:
+        - sdk_version: 2
+          github: gov2/dynamodb
+          excerpts:
+            - description:
+              snippet_tags:
+                - gov2.dynamodb.TableBasics.struct
+                - gov2.dynamodb.DeleteItem
+    Kotlin:
+      versions:
+        - sdk_version: 1
+          github: kotlin/services/dynamodb
+          sdkguide:
+          excerpts:
+            - description:
+              snippet_tags:
+                - dynamodb.kotlin.delete_item.main
+    Java:
+      versions:
+        - sdk_version: 2
+          github: javav2/example_code/dynamodb
+          sdkguide:
+          excerpts:
+            - description:
+              snippet_tags:
+                - dynamodb.java2.delete_item.main
+    Python:
+      versions:
+        - sdk_version: 3
+          github: python/example_code/dynamodb
+          sdkguide:
+          excerpts:
+            - description:
+              snippet_tags:
+                - python.example_code.dynamodb.helper.Movies.class_decl
+                - python.example_code.dynamodb.DeleteItem
+            - description: You can specify a condition so that an item is deleted only
+                  when it meets certain criteria.
+              snippet_tags:
+                - python.example_code.dynamodb.helper.UpdateQueryWrapper.decl
+                - python.example_code.dynamodb.DeleteItem.ConditionExpression
+    Rust:
+      versions:
+        - sdk_version: 1
+          github: rust_dev_preview/dynamodb
+          excerpts:
+            - description:
+              snippet_tags:
+                - dynamodb.rust.delete-item
+    Ruby:
+      versions:
+        - sdk_version: 3
+          github: ruby/example_code/dynamodb
+          excerpts:
+            - description:
+              snippet_tags:
+                - ruby.example_code.dynamodb.DeleteItem
+    JavaScript:
+      versions:
+        - sdk_version: 3
+          github: javascriptv3/example_code/dynamodb
+          sdkguide: sdk-for-javascript/v3/developer-guide/dynamodb-example-table-read-write.html#dynamodb-example-table-read-write-deleting-an-item
+          excerpts:
+            - description: Create the client.
+              snippet_tags:
+                - dynamodb.JavaScript.scenario.basics.createclientv3
+            - description: Create the document client.
+              snippet_tags:
+                - dynamodb.JavaScript.scenario.basics.createdocclientv3
+            - description: Delete an item from a table using the &DDB; document client.
+              snippet_tags:
+                - dynamodb.JavaScript.movies.deleteV3
+            - description: Delete an item from a table using PartiQL.
+              snippet_tags:
+                - dynamodb.JavaScript.partiQL.deleteItemV3
+            - description: Delete an item from a table by batch using PartiQL.
+              snippet_tags:
+                - dynamodb.JavaScript.partiQL.deleteItemsV3
+        - sdk_version: 2
+          github: javascript/example_code/dynamodb
+          sdkguide: sdk-for-javascript/v2/developer-guide/dynamodb-example-table-read-write.html#dynamodb-example-table-read-write-deleting-an-item
+          excerpts:
+            - description: Delete an item from a table.
+              snippet_tags:
+                - dynamodb.JavaScript.item.deleteItem
+            - description: Delete an item from a table using the &DDB; document client.
+              snippet_tags:
+                - dynamodb.JavaScript.docClient.delete
+  services:
+    dynamodb: {DeleteItem}
+dynamodb_ListTables:
+  title: List &DDB; tables using an &AWS; SDK
+  title_abbrev: List tables
+  synopsis: list &DDB; tables.
+  category:
+  languages:
+    .NET:
+      versions:
+        - sdk_version: 3
+          github: dotnetv3/dynamodb/FromSQL
+          sdk_guide:
+          excerpts:
+            - description:
+              snippet_tags:
+                - dynamodb.dotnetv3.ListTablesExample
+    C++:
+      versions:
+        - sdk_version: 1
+          github: cpp/example_code/dynamodb
+          sdkguide:
+          excerpts:
+            - description:
+              snippet_tags:
+                - dynamodb.cpp.list_tables.code
+    Go:
+      versions:
+        - sdk_version: 2
+          github: gov2/dynamodb
+          excerpts:
+            - description:
+              snippet_tags:
+                - gov2.dynamodb.TableBasics.struct
+                - gov2.dynamodb.ListTables
+    Kotlin:
+      versions:
+        - sdk_version: 1
+          github: kotlin/services/dynamodb
+          sdkguide:
+          excerpts:
+            - description:
+              snippet_tags:
+                - dynamodb.kotlin.list_tables.main
+    Java:
+      versions:
+        - sdk_version: 2
+          github: javav2/example_code/dynamodb
+          sdkguide:
+          excerpts:
+            - description:
+              snippet_tags:
+                - dynamodb.java2.list_tables.main
+    Python:
+      versions:
+        - sdk_version: 3
+          github: python/example_code/dynamodb
+          sdkguide:
+          excerpts:
+            - description:
+              snippet_tags:
+                - dynamodb.python.codeexample.MoviesListTables
+    Rust:
+      versions:
+        - sdk_version: 1
+          github: rust_dev_preview/dynamodb
+          excerpts:
+            - description:
+              snippet_tags:
+                - dynamodb.rust.list-tables
+            - description: Determine whether table exists.
+              snippet_tags:
+                - dynamodb.rust.movies-does_table_exist
+    JavaScript:
+      versions:
+        - sdk_version: 3
+          github: javascriptv3/example_code/dynamodb
+          sdkguide: sdk-for-javascript/v3/developer-guide/dynamodb-examples-using-tables.html#dynamodb-examples-using-tables-listing-tables
+          excerpts:
+            - description: Create the client.
+              snippet_tags:
+                - dynamodb.JavaScript.tables.createclientv3
+            - description: List the tables.
+              snippet_tags:
+                - dynamodb.JavaScript.table.listTablesV3
+        - sdk_version: 2
+          github: javascript/example_code/dynamodb
+          sdkguide: sdk-for-javascript/v2/developer-guide/dynamodb-examples-using-tables.html#dynamodb-examples-using-tables-listing-tables
+          excerpts:
+            - description:
+              snippet_tags:
+                - dynamodb.JavaScript.table.listTables
+  services:
+    dynamodb: {ListTables}
+dynamodb_UpdateTable:
+  title: Create an index for a &DDB; table using and &AWS; SDK
+  title_abbrev: Add index to table
+  synopsis: create an index for a &DDB; table.
+  category:
+  languages:
+    .NET:
+      versions:
+        - sdk_versions: 3
+          github: dotnetv3/dynamodb/FromSQL
+          sdkguide:
+          excerpts:
+            - description:
+              snippet_tags:
+                - dynamodb.dotnetv3.CreateIndexExample
+  services:
+    dynamodb: {UpdateTable}
+dynamodb_Query:
+  title: Query a &DDB; table using an &AWS; SDK
+  title_abbrev: Query a table
+  synopsis: query a &DDB; table.
+  category:
+  languages:
+    .NET:
+      versions:
+        - sdk_version: 3
+          github: dotnetv3/dynamodb/FromSQL
+          sdkguide:
+          excerpts:
+            - description:
+              snippet_tags:
+                - dynamodb.dotnetv3.GetLowProductStockGSIExample
+                - dynamodb.dotnetv3.GetOrdersForProductGSIExample
+                - dynamodb.dotnetv3.GetOrdersInDateRangeGSIExample
+    C++:
+      versions:
+        - sdk_version: 1
+          github: cpp/example_code/dynamodb
+          sdkguide:
+          excerpts:
+            - description:
+              snippet_tags:
+                - dynamodb.cpp.query_items.code
+    Go:
+      versions:
+        - sdk_version: 2
+          github: gov2/dynamodb
+          excerpts:
+            - description:
+              snippet_tags:
+                - gov2.dynamodb.TableBasics.struct
+                - gov2.dynamodb.Query
+    Kotlin:
+      versions:
+        - sdk_version: 1
+          github: kotlin/services/dynamodb
+          sdkguide:
+          excerpts:
+            - description:
+              snippet_tags:
+                - dynamodb.kotlin.query.main
+    Java:
+      versions:
+        - sdk_version: 2
+          github: javav2/example_code/dynamodb
+          sdkguide:
+          excerpts:
+            - description: Queries a table by using the enhanced client.
+              snippet_tags:
+                - dynamodb.java2.mapping.query.main
+    Python:
+      versions:
+        - sdk_version: 3
+          github: python/example_code/dynamodb
+          sdkguide:
+          excerpts:
+            - description: Query items by using a key condition expression.
+              snippet_tags:
+                - python.example_code.dynamodb.helper.Movies.class_decl
+                - python.example_code.dynamodb.Query
+            - description: Query items and project them to return a subset of data.
+              snippet_tags:
+                - python.example_code.dynamodb.helper.UpdateQueryWrapper.decl
+                - python.example_code.dynamodb.Query.ProjectionExpression
+    Ruby:
+      versions:
+        - sdk_version: 3
+          github: ruby/example_code/dynamodb
+          excerpts:
+            - description:
+              snippet_tags:
+                - ruby.example_code.dynamodb.Query
+    Rust:
+      versions:
+        - sdk_version: 1
+          github: rust_dev_preview/dynamodb
+          excerpts:
+            - description: Find the movies made in the specified year.
+              snippet_tags:
+                - dynamodb.rust.movies-movies_in_year
+    JavaScript:
+      versions:
+        - sdk_version: 3
+          github: javascriptv3/example_code/dynamodb
+          sdkguide: sdk-for-javascript/v3/developer-guide/dynamodb-example-query-scan.html#dynamodb-example-table-query-scan-querying
+          excerpts:
+            - description: Create the client.
+              snippet_tags:
+                - dynamodb.JavaScript.tables.createclientv3
+            - description: Query the table.
+              snippet_tags:
+                - dynamodb.JavaScript.table.queryV3
+            - description: Create the client for the &DDB; document client.
+              snippet_tags:
+                - dynamodb.JavaScript.tables.createdocclientv3
+            - description: Query the table using the &DDB; document client.
+              snippet_tags:
+                - dynamodb.JavaScript.movies.queryV3
+        - sdk_version: 2
+          github: javascript/example_code/dynamodb
+          sdkguide: sdk-for-javascript/v2/developer-guide/dynamodb-example-query-scan.html#dynamodb-example-table-query-scan-querying
+          excerpts:
+            - description:
+              snippet_tags:
+                - dynamodb.JavaScript.docClient.query
+  services:
+    dynamodb: {Query}
+dynamodb_Scan:
+  title: Scan a &DDB; table using an &AWS; SDK
+  title_abbrev: Scan a table
+  synopsis: scan a &DDB; table.
+  category:
+  languages:
+    .NET:
+      versions:
+        - sdk_version: 3
+          github: dotnetv3/dynamodb/FromSQL
+          sdkguide:
+          excerpts:
+            - description:
+              snippet_tags:
+                - dynamodb.dotnetv3.GetLowProductStockExample
+                - dynamodb.dotnetv3.GetOrdersForProduct
+                - dynamodb.dotnetv3.GetOrdersInDateRangeExample
+                - dynamodb.dotnetv3.ListItemsExample
+    C++:
+      versions:
+        - sdk_version: 1
+          github: cpp/example_code/dynamodb
+          sdkguide:
+          excerpts:
+            - description:
+              snippet_tags:
+                - dynamodb.cpp.scan_table.code
+    Go:
+      versions:
+        - sdk_version: 2
+          github: gov2/dynamodb
+          excerpts:
+            - description:
+              snippet_tags:
+                - gov2.dynamodb.TableBasics.struct
+                - gov2.dynamodb.Scan
+    Kotlin:
+      versions:
+        - sdk_version: 1
+          github: kotlin/services/dynamodb
+          sdkguide:
+          excerpts:
+            - description:
+              snippet_tags:
+                - dynamodb.kotlin.scan_items.main
+    Java:
+      versions:
+        - sdk_version: 2
+          github: javav2/example_code/dynamodb
+          sdkguide:
+          excerpts:
+            - description: Scans an Amazon DynamoDB table by using the enhanced client.
+              snippet_tags:
+                - dynamodb.java2.mapping.scan.main
+    Python:
+      versions:
+        - sdk_version: 3
+          github: python/example_code/dynamodb
+          sdkguide:
+          excerpts:
+            - description:
+              snippet_tags:
+                - python.example_code.dynamodb.helper.Movies.class_decl
+                - python.example_code.dynamodb.Scan
+    Ruby:
+      versions:
+        - sdk_version: 3
+          github: ruby/example_code/dynamodb
+          excerpts:
+            - description:
+              snippet_tags:
+                - ruby.example_code.dynamodb.Scan
+    Rust:
+      versions:
+        - sdk_version: 1
+          github: rust_dev_preview/dynamodb
+          excerpts:
+            - description:
+              snippet_tags:
+                - dynamodb.rust.list-items
+    JavaScript:
+      versions:
+        - sdk_version: 3
+          github: javascriptv3/example_code/dynamodb
+          excerpts:
+            - description: Create the client.
+              snippet_tags:
+                - dynamodb.JavaScript.scenario.basics.createclientv3
+            - description: Create the &DDB; document client.
+              snippet_tags:
+                - dynamodb.JavaScript.scenario.basics.createdocclientv3
+            - description: Scan a table using the &DDB; document client.
+              snippet_tags:
+                - dynamodb.JavaScript.movies.scanV3
+        - sdk_version: 2
+          github: javascript/example_code/dynamodb
+          sdkguide: sdk-for-javascript/v2/developer-guide/dynamodb-example-query-scan.html#dynamodb-example-table-query-scan-scanning
+          excerpts:
+            - description:
+              snippet_tags:
+                - dynamodb.JavaScript.table.scan
+  services:
+    dynamodb: {Scan}
+dynamodb_ExecuteStatement:
+  title: Run a PartiQL statement on a &DDB; table using an &AWS; SDK
+  title_abbrev: Run a PartiQL statement
+  synopsis: run a PartiQL statement on a &DDB; table.
+  category: Scenarios
+  languages:
+    Kotlin:
+      versions:
+        - sdk_version: 1
+          github: kotlin/services/dynamodb
+          sdkguide:
+          excerpts:
+            - description:
+              snippet_tags:
+                - dynamodb.kotlin.scenario.partiql.main
+    Java:
+      versions:
+        - sdk_version: 2
+          github: javav2/example_code/dynamodb
+          sdkguide:
+          excerpts:
+            - description:
+              snippet_tags:
+                - dynamodb.java2.scenario.partiql.main
+    Go:
+      versions:
+        - sdk_version: 2
+          github: gov2/dynamodb
+          excerpts:
+            - description: Use an INSERT statement to add an item.
+              snippet_tags:
+                - gov2.dynamodb.ExecuteStatement.Insert
+            - description: Use a SELECT statement to get an item.
+              snippet_tags:
+                - gov2.dynamodb.ExecuteStatement.Select
+            - description: Use a SELECT statement to get a list of items and project
+                the results.
+              snippet_tags:
+                - gov2.dynamodb.ExecuteStatement.Select.Projected
+            - description: Use an UPDATE statement to update an item.
+              snippet_tags:
+                - gov2.dynamodb.ExecuteStatement.Update
+            - description: Use a DELETE statement to delete an item.
+              snippet_tags:
+                - gov2.dynamodb.ExecuteStatement.Delete
+    JavaScript:
+      versions:
+        - sdk_version: 3
+          github: javascriptv3/example_code/dynamodb
+          excerpts:
+            - description: Create the client.
+              snippet_tags:
+                - dynamodb.JavaScript.partiQL.createclientv3
+            - description: Create the &DDB; document client.
+              snippet_tags:
+                - dynamodb.JavaScript.partiQL.createdocclientv3
+            - description: Create an item using PartiQL.
+              snippet_tags:
+                - dynamodb.JavaScript.partiQL.putItemV3
+            - description: Get an item using PartiQL.
+              snippet_tags:
+                - dynamodb.JavaScript.partiQL.getItemV3
+            - description: Update an item using PartiQL.
+              snippet_tags:
+                - dynamodb.JavaScript.partiQL.updateItemV3
+            - description: Delete an item using PartiQL.
+              snippet_tags:
+                - dynamodb.JavaScript.partiQL.deleteItemV3
+    Python:
+      versions:
+        - sdk_version: 3
+          github: python/example_code/dynamodb
+          sdkguide:
+          excerpts:
+            - description:
+              snippet_tags:
+                - python.example_code.dynamodb.helper.PartiQLWrapper.class_decl
+                - python.example_code.dynamodb.ExecuteStatement
+  services:
+    dynamodb: {ExecuteStatement}
+dynamodb_BatchExecuteStatement:
+  title: Run batches of PartiQL statements on a &DDB; table using an &AWS; SDK
+  title_abbrev: Run batches of PartiQL statements
+  synopsis: run batches of PartiQL statements on a &DDB; table.
+  category: Scenarios
+  languages:
+    Go:
+      versions:
+        - sdk_version: 2
+          github: gov2/dynamodb
+          excerpts:
+            - description: Use batches of INSERT statements to add items.
+              snippet_tags:
+                - gov2.dynamodb.BatchExecuteStatement.Insert
+            - description: Use batches of SELECT statements to get items.
+              snippet_tags:
+                - gov2.dynamodb.BatchExecuteStatement.Select
+            - description: Use batches of UPDATE statements to update items.
+              snippet_tags:
+                - gov2.dynamodb.BatchExecuteStatement.Update
+            - description: Use batches of DELETE statements to delete items.
+              snippet_tags:
+                - gov2.dynamodb.BatchExecuteStatement.Delete
+    JavaScript:
+      versions:
+        - sdk_version: 3
+          github: javascriptv3/example_code/dynamodb
+          excerpts:
+            - description: Create the client.
+              snippet_tags:
+                - dynamodb.JavaScript.partiQL.createclientv3
+            - description: Create the &DDB; document client.
+              snippet_tags:
+                - dynamodb.JavaScript.partiQL.createdocclientv3
+            - description: Create a batch of items using PartiQL.
+              snippet_tags:
+                - dynamodb.JavaScript.partiQL.putItemsV3
+            - description: Get a batch of items using PartiQL.
+              snippet_tags:
+                - dynamodb.JavaScript.partiQL.getItemsV3
+            - description: Update a batch of items using PartiQL.
+              snippet_tags:
+                - dynamodb.JavaScript.partiQL.updateItemsV3
+            - description: Delete a batch of items using PartiQL.
+              snippet_tags:
+                - dynamodb.JavaScript.partiQL.deleteItemsV3
+    Python:
+      versions:
+        - sdk_version: 3
+          github: python/example_code/dynamodb
+          sdkguide:
+          excerpts:
+            - description:
+              snippet_tags:
+                - python.example_code.dynamodb.helper.PartiQLBatchWrapper.class_decl
+                - python.example_code.dynamodb.BatchExecuteStatement
+  services:
+    dynamodb: {BatchExecuteStatement}
+dynamodb_Usage_DaxDemo:
+  title: Accelerate &DDB; reads with &DAX; using an &AWS; SDK
+  title_abbrev: Accelerate reads with &DAX;
+  synopsis:
+    accelerate &DDB; reads with &DAXlong;. This example requires additional
+    setup. For instructions, see
+    <ulink type='documentation' url='amazondynamodb/latest/developerguide/DAX.client.html'>Developing with the &DAXlong; Client</ulink>
+    in the <emphasis>&guide-ddb-dev;</emphasis>.
+  category: Scenarios
+  languages:
+    Python:
+      versions:
+        - sdk_version: 3
+          github: python/example_code/dynamodb/TryDax
+          sdkguide:
+          excerpts:
+            - description: Create a table with either the &DAX; or Boto3 client.
+              snippet_tags:
+                - dynamodb.Python.TryDax.01-create-table
+            - description: Write test data to the table.
+              snippet_tags:
+                - dynamodb.Python.TryDax.02-write-data
+            - description: Get items for a number of iterations for both the &DAX; client and the Boto3 client and report the time spent for each.
+              snippet_tags:
+                - dynamodb.Python.TryDax.03-getitem-test
+            - description: Query the table for a number of iterations for both the &DAX; client and the Boto3 client and report the time spent for each.
+              snippet_tags:
+                - dynamodb.Python.TryDax.04-query-test
+            - description: Scan the table for a number of iterations for both the &DAX; client and the Boto3 client and report the time spent for each.
+              snippet_tags:
+                - dynamodb.Python.TryDax.05-scan-test
+            - description: Delete the table.
+              snippet_tags:
+                - dynamodb.Python.TryDax.06-delete-table
+  services:
+    dynamodb: {}
+dynamodb_Scenario_GettingStartedMovies:
+  title: Get started using &DDB; tables, items, and queries using an &AWS; SDK
+  title_abbrev: Get started using tables, items, and queries
+  synopsis_list:
+    - Create a table that can hold movie data.
+    - Put, get, and update a single movie in the table.
+    - Write movie data to the table from a sample JSON file.
+    - Query for movies that were released in a given year.
+    - Scan for movies that were released in a range of years.
+    - Delete a movie from the table.
+    - Delete the table.
+  category: Scenarios
+  languages:
+    Go:
+      versions:
+        - sdk_version: 2
+          github: gov2/dynamodb
+          excerpts:
+            - description: Create a struct and methods that call &DDB; actions.
+              snippet_tags:
+                - gov2.dynamodb.TableBasics.complete
+            - description: Run an interactive scenario to create the table and perform
+                actions on it.
+              snippet_tags:
+                - gov2.dynamodb.Scenario_GettingStartedMovies
+    Kotlin:
+      versions:
+        - sdk_version: 1
+          github: kotlin/services/dynamodb
+          sdkguide:
+          excerpts:
+            - description: Create a &DDB; table.
+              snippet_tags:
+                - dynamodb.kotlin.scenario.create_table.main
+            - description: Create a helper function to download and extract the
+                  sample JSON file.
+              snippet_tags:
+                - dynamodb.kotlin.scenario.populate_table.main
+            - description: Get an item from a table.
+              snippet_tags:
+                - dynamodb.kotlin.scenario.get_item.main
+            - description: Full example.
+              snippet_tags:
+                - dynamodb.kotlin.scenario.main
+    Java:
+      versions:
+        - sdk_version: 2
+          github: javav2/example_code/dynamodb
+          sdkguide:
+          excerpts:
+            - description: Create a &DDB; table.
+              snippet_tags:
+                - dynamodb.java2.scenario.create_table.main
+            - description: Create a helper function to download and extract the
+                  sample JSON file.
+              snippet_tags:
+                - dynamodb.java2.scenario.populate_table.main
+            - description: Get an item from a table.
+              snippet_tags:
+                - dynamodb.java2.scenario.get_item.main
+            - description: Full example.
+              snippet_tags:
+                - dynamodb.java2.scenario.main
+    Python:
+      versions:
+        - sdk_version: 3
+          github: python/example_code/dynamodb
+          sdkguide:
+          excerpts:
+            - description: Create a class that encapsulates a &DDB; table.
+              snippet_tags:
+                - python.example_code.dynamodb.helper.Movies.imports
+                - python.example_code.dynamodb.helper.Movies.class_full
+            - description: Create a helper function to download and extract the
+                  sample JSON file.
+              snippet_tags:
+                - python.example_code.dynamodb.helper.get_sample_movie_data
+            - description: Run an interactive scenario to create the table and perform
+                  actions on it.
+              snippet_tags:
+                - python.example_code.dynamodb.Scenario_GettingStartedMovies
+            - description: This scenario uses the following helper class to ask
+                  questions at a command prompt.
+              snippet_tags:
+                - python.example_code.dynamodb.helper.Question
+    Ruby:
+      versions:
+        - sdk_version: 3
+          github: ruby/example_code/dynamodb
+          excerpts:
+            - description: Create a class that encapsulates a &DDB; table.
+              snippet_tags:
+                - ruby.example_code.dynamodb.helper.Movies
+            - description: Create a helper function to download and extract the
+                  sample JSON file.
+              snippet_tags:
+                - ruby.example_code.dynamodb.helper.get_sample_movie_data
+            - description: Run an interactive scenario to create the table and perform
+                  actions on it.
+              snippet_tags:
+                - ruby.example_code.dynamodb.Scenario_GettingStartedMovies
+            - description: This scenario uses the following helper class to ask
+                  questions at a command prompt.
+              snippet_tags:
+                - ruby.example_code.dynamodb.helper.Question
+    JavaScript:
+      versions:
+        - sdk_version: 3
+          github: javascriptv3/example_code/dynamodb
+          sdkguide:
+          excerpts:
+            - description: Create a &DDB; client.
+              snippet_tags:
+                - dynamodb.JavaScript.scenario.basics.createclientv3
+            - description: Create a &DDB; document client.
+              snippet_tags:
+                - dynamodb.JavaScript.scenario.basics.createdocclientv3
+            - description: Run the scenario.
+              snippet_tags:
+                - javascript.dynamodb_scenarios.dynamodb_basics
+  services:
+    dynamodb: {DescribeTable, CreateTable, BatchWriteItem, PutItem, GetItem, UpdateItem,
+               DeleteItem, Query, Scan, DeleteTable}
+dynamodb_Scenario_PartiQLSingle:
+  title: Query a &DDB; table using PartiQL and an &AWS; SDK
+  title_abbrev: Query a table using PartiQL
+  synopsis: query a &DDB; table using PartiQL.
+  category: Scenarios
+  languages:
+    Go:
+      versions:
+        - sdk_version: 2
+          github: gov2/dynamodb
+          excerpts:
+            - description: Create a struct that is a receiver for methods that can run
+                PartiQL statements.
+              snippet_tags:
+                - gov2.dynamodb.PartiQLRunner.struct
+                - gov2.dynamodb.ExecuteStatement.Insert
+                - gov2.dynamodb.ExecuteStatement.Select
+                - gov2.dynamodb.ExecuteStatement.Update
+                - gov2.dynamodb.ExecuteStatement.Delete
+            - description: Run a scenario that creates a table and runs PartiQL queries.
+              snippet_tags:
+                - gov2.dynamodb.Scenario_PartiQLSingle
+    Kotlin:
+      versions:
+        - sdk_version: 1
+          github: kotlin/services/dynamodb
+          sdkguide:
+          excerpts:
+            - description:
+              snippet_tags:
+                - dynamodb.kotlin.scenario.partiql.main
+    Java:
+      versions:
+        - sdk_version: 2
+          github: javav2/example_code/dynamodb
+          sdkguide:
+          excerpts:
+            - description:
+              snippet_tags:
+                - dynamodb.java2.scenario.partiql.main
+    JavaScript:
+      versions:
+        - sdk_version: 3
+          github: javascriptv3/example_code/dynamodb
+          sdkguide:
+          excerpts:
+            - description: Create the client.
+              snippet_tags:
+                - dynamodb.JavaScript.scenario.partiQL.basics.createclientv3
+            - description: Create the document client.
+              snippet_tags:
+                - dynamodb.JavaScript.scenario.partiQL.createdocclientv3
+            - description: Query single items.
+              snippet_tags:
+                - javascript.dynamodb_scenarios.partiQL_basics
+    Python:
+      versions:
+        - sdk_version: 3
+          github: python/example_code/dynamodb
+          excerpts:
+            - description: Create a class that can run PartiQL statements.
+              snippet_tags:
+                - python.example_code.dynamodb.helper.PartiQLWrapper.imports
+                - python.example_code.dynamodb.helper.PartiQLWrapper.class_full
+            - description: Run a scenario that creates a table and runs PartiQL queries.
+              snippet_tags:
+                - python.example_code.dynamodb.Scenario_PartiQLSingle
+  services:
+    dynamodb: {ExecuteStatement}
+dynamodb_Scenario_PartiQLBatch:
+  title: Query a &DDB; table by using batches of PartiQL statements and an &AWS; SDK
+  title_abbrev: Query a table by using batches of PartiQL statements
+  synopsis: query a &DDB; table by using batches of PartiQL statements.
+  category: Scenarios
+  languages:
+    Go:
+      versions:
+        - sdk_version: 2
+          github: gov2/dynamodb
+          excerpts:
+            - description: Create a struct that is a receiver for methods that can run
+                PartiQL statements.
+              snippet_tags:
+                - gov2.dynamodb.PartiQLRunner.struct
+                - gov2.dynamodb.BatchExecuteStatement.Insert
+                - gov2.dynamodb.BatchExecuteStatement.Select
+                - gov2.dynamodb.ExecuteStatement.Select.Projected
+                - gov2.dynamodb.BatchExecuteStatement.Update
+                - gov2.dynamodb.BatchExecuteStatement.Delete
+            - description: Run a scenario that creates a table and runs batches of
+                PartiQL queries.
+              snippet_tags:
+                - gov2.dynamodb.Scenario_PartiQLBatch
+    JavaScript:
+      versions:
+        - sdk_version: 3
+          github: javascriptv3/example_code/dynamodb
+          sdkguide:
+          excerpts:
+            - description: Create the client.
+              snippet_tags:
+                - dynamodb.JavaScript.scenario.partiQL.basics.createclientv3
+            - description: Create the document client.
+              snippet_tags:
+                - dynamodb.JavaScript.scenario.partiQL.createdocclientv3
+            - description: Query items by batch.
+              snippet_tags:
+                - javascript.dynamodb_scenarios.partiQL_batch_basics
+    Python:
+      versions:
+        - sdk_version: 3
+          github: python/example_code/dynamodb
+          excerpts:
+            - description: Create a class that can run batches of PartiQL statements.
+              snippet_tags:
+                - python.example_code.dynamodb.helper.PartiQLBatchWrapper.imports
+                - python.example_code.dynamodb.helper.PartiQLBatchWrapper.class_full
+            - description: Run a scenario that creates a table and runs PartiQL queries
+                  in batches.
+              snippet_tags:
+                - python.example_code.dynamodb.Scenario_PartiQLBatch
+  services:
+    dynamodb: {BatchExecuteStatement}