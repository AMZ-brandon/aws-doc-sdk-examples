/*
 * Copyright Amazon.com, Inc. or its affiliates. All Rights Reserved.
 * SPDX-License-Identifier: Apache-2.0.
 */

use aws_config::meta::region::RegionProviderChain;
use aws_sdk_config::model::ResourceType;
use aws_sdk_config::{Client, Error, Region, PKG_VERSION};
use structopt::StructOpt;

#[derive(Debug, StructOpt)]
struct Opt {
    /// The AWS Region.
    #[structopt(short, long)]
    region: Option<String>,

    /// The ID of the resource.
    #[structopt(short, long)]
    id: String,

    /// The resource type.
    #[structopt(long)]
    resource_type: String,

    /// Whether to display additional information.
    #[structopt(short, long)]
    verbose: bool,
}

// Shows the history for a resource.
<<<<<<< HEAD
// snippet-start:[config.rust.show-resource-history]
=======
>>>>>>> a4ec048d
async fn show_history(
    client: &aws_sdk_config::Client,
    id: &str,
    res: ResourceType,
) -> Result<(), aws_sdk_config::Error> {
    let rsp = client
        .get_resource_config_history()
        .resource_id(id)
        .resource_type(res)
        .send()
        .await?;
    println!("configuration history for {}:", id);
    for item in rsp.configuration_items.unwrap_or_default() {
        println!("item: {:?}", item);
    }

    Ok(())
}
<<<<<<< HEAD
// snippet-end:[config.rust.show-resource-history]
=======
>>>>>>> a4ec048d

/// Displays the configuration history for a resource in the Region.
///
/// NOTE: AWS Config must be enabled to discover resources.
/// # Arguments
///
/// * `-i ID` - The ID of the resource.
/// * `--resource-type RESOURCE-TYPE` - The resource type, such as `AWS::EC2::SecurityGroup`.
/// * `[-r REGION]` - The Region in which the client is created.
///   If not supplied, uses the value of the **AWS_REGION** environment variable.
///   If the environment variable is not set, defaults to **us-west-2**.
/// * `[-v]` - Whether to display information.
#[tokio::main]
async fn main() -> Result<(), Error> {
    tracing_subscriber::fmt::init();
    let Opt {
        region,
        id,
        resource_type,
        verbose,
    } = Opt::from_args();

    let region_provider = RegionProviderChain::first_try(region.map(Region::new))
        .or_default_provider()
        .or_else(Region::new("us-west-2"));
    println!();

    if verbose {
        println!("Config client version: {}", PKG_VERSION);
        println!(
            "Region:                {}",
            region_provider.region().await.unwrap().as_ref()
        );
        println!("Resource ID:           {}", &id);
        println!("Resource type:         {}", &resource_type);
        println!();
    }

    // Parse resource type from user input.
    let parsed = ResourceType::from(resource_type.as_str());

    // Make sure it's a known type.
    if matches!(parsed, ResourceType::Unknown(_)) {
        panic!(
            "unknown resource type: `{}`. Valid resource types: {:#?}",
            &resource_type,
            ResourceType::values()
        )
    }

    let shared_config = aws_config::from_env().region(region_provider).load().await;
    let client = Client::new(&shared_config);

    show_history(&client, &id, parsed).await
}<|MERGE_RESOLUTION|>--- conflicted
+++ resolved
@@ -28,15 +28,12 @@
 }
 
 // Shows the history for a resource.
-<<<<<<< HEAD
 // snippet-start:[config.rust.show-resource-history]
-=======
->>>>>>> a4ec048d
 async fn show_history(
-    client: &aws_sdk_config::Client,
+    client: &Client,
     id: &str,
     res: ResourceType,
-) -> Result<(), aws_sdk_config::Error> {
+) -> Result<(), Error> {
     let rsp = client
         .get_resource_config_history()
         .resource_id(id)
@@ -50,10 +47,7 @@
 
     Ok(())
 }
-<<<<<<< HEAD
 // snippet-end:[config.rust.show-resource-history]
-=======
->>>>>>> a4ec048d
 
 /// Displays the configuration history for a resource in the Region.
 ///
