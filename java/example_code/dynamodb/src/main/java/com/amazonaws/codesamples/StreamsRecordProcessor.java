--- conflicted
+++ resolved
@@ -1,32 +1,26 @@
-// snippet-sourcedescription:[StreamsRecordProcessor.java demonstrates how to ]
-// snippet-service:[dynamodb]
-// snippet-keyword:[Java]
-// snippet-keyword:[Amazon DynamoDB]
-// snippet-keyword:[Code Sample]
-// snippet-keyword:[ ]
-// snippet-sourcetype:[full-example]
-// snippet-sourcedate:[ ]
-// snippet-sourceauthor:[AWS]
-<<<<<<< HEAD
+// snippet-sourcedescription:[StreamsRecordProcessor.java demonstrates how to ]
+// snippet-service:[dynamodb]
+// snippet-keyword:[Java]
+// snippet-keyword:[Amazon DynamoDB]
+// snippet-keyword:[Code Sample]
+// snippet-keyword:[ ]
+// snippet-sourcetype:[full-example]
+// snippet-sourcedate:[ ]
+// snippet-sourceauthor:[AWS]
 // snippet-start:[dynamodb.java.codeexample.StreamsRecordProcessor] 
-=======
-// snippet-start:[dynamodb.Java.CodeExample.StreamsRecordProcessor] 
-
->>>>>>> a604417e
-/**
- * Copyright 2010-2019 Amazon.com, Inc. or its affiliates. All Rights Reserved.
- *
- * This file is licensed under the Apache License, Version 2.0 (the "License").
- * You may not use this file except in compliance with the License. A copy of
- * the License is located at
- *
- * http://aws.amazon.com/apache2.0/
- *
- * This file is distributed on an "AS IS" BASIS, WITHOUT WARRANTIES OR
- * CONDITIONS OF ANY KIND, either express or implied. See the License for the
- * specific language governing permissions and limitations under the License.
-*/
-<<<<<<< HEAD
+/**
+ * Copyright 2010-2019 Amazon.com, Inc. or its affiliates. All Rights Reserved.
+ *
+ * This file is licensed under the Apache License, Version 2.0 (the "License").
+ * You may not use this file except in compliance with the License. A copy of
+ * the License is located at
+ *
+ * http://aws.amazon.com/apache2.0/
+ *
+ * This file is distributed on an "AS IS" BASIS, WITHOUT WARRANTIES OR
+ * CONDITIONS OF ANY KIND, either express or implied. See the License for the
+ * specific language governing permissions and limitations under the License.
+*/
 
 
 package com.amazonaws.codesamples;
@@ -105,84 +99,4 @@
     }    
 }
 
-// snippet-end:[dynamodb.java.codeexample.StreamsRecordProcessor] 
-=======
-
-
-package com.amazonaws.codesamples;
-
-import com.amazonaws.services.dynamodbv2.AmazonDynamoDB;
-import com.amazonaws.services.dynamodbv2.streamsadapter.model.RecordAdapter;
-import com.amazonaws.services.kinesis.clientlibrary.interfaces.v2.IRecordProcessor;
-import com.amazonaws.services.kinesis.clientlibrary.lib.worker.ShutdownReason;
-import com.amazonaws.services.kinesis.clientlibrary.types.InitializationInput;
-import com.amazonaws.services.kinesis.clientlibrary.types.ProcessRecordsInput;
-import com.amazonaws.services.kinesis.clientlibrary.types.ShutdownInput;
-import com.amazonaws.services.kinesis.model.Record;
-
-import java.nio.charset.Charset;
-
-public class StreamsRecordProcessor implements IRecordProcessor {
-    private Integer checkpointCounter;
-
-    private final AmazonDynamoDB dynamoDBClient;
-    private final String tableName;
-
-    public StreamsRecordProcessor(AmazonDynamoDB dynamoDBClient2, String tableName) {
-        this.dynamoDBClient = dynamoDBClient2;
-        this.tableName = tableName;
-    }
-
-    @Override
-    public void initialize(InitializationInput initializationInput) {
-        checkpointCounter = 0;
-    }
-
-    @Override
-    public void processRecords(ProcessRecordsInput processRecordsInput) {
-        for (Record record : processRecordsInput.getRecords()) {
-            String data = new String(record.getData().array(), Charset.forName("UTF-8"));
-            System.out.println(data);
-            if (record instanceof RecordAdapter) {
-                com.amazonaws.services.dynamodbv2.model.Record streamRecord = ((RecordAdapter) record)
-                        .getInternalObject();
-
-                switch (streamRecord.getEventName()) {
-                    case "INSERT":
-                    case "MODIFY":
-                        StreamsAdapterDemoHelper.putItem(dynamoDBClient, tableName,
-                                                         streamRecord.getDynamodb().getNewImage());
-                        break;
-                    case "REMOVE":
-                        StreamsAdapterDemoHelper.deleteItem(dynamoDBClient, tableName,
-                                                            streamRecord.getDynamodb().getKeys().get("Id").getN());
-                }
-            }
-            checkpointCounter += 1;
-            if (checkpointCounter % 10 == 0) {
-                try {
-                    processRecordsInput.getCheckpointer().checkpoint();
-                }
-                catch (Exception e) {
-                    e.printStackTrace();
-                }
-            }
-        }
-        
-    }
-
-    @Override
-    public void shutdown(ShutdownInput shutdownInput) {
-        if (shutdownInput.getShutdownReason() == ShutdownReason.TERMINATE) {
-            try {
-                shutdownInput.getCheckpointer().checkpoint();
-            }
-            catch (Exception e) {
-                e.printStackTrace();
-            }
-        }
-        
-    }    
-}
-// snippet-end:[dynamodb.Java.CodeExample.StreamsRecordProcessor]
->>>>>>> a604417e
+// snippet-end:[dynamodb.java.codeexample.StreamsRecordProcessor] 