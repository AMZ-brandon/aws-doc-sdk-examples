<<<<<<< HEAD
//snippet-comment:[These are tags for the AWS doc team's sample catalog. Do not remove.]
//snippet-comment:[This should be in the resources/ directory]
//snippet-comment:[and only works with my_widget_service.ts in the bin/ directory]
//snippet-comment:[and widget_service.ts in the lib/ directory.]
//snippet-sourceauthor:[Doug-AWS]
//snippet-sourcedescription:[Lambda function to handle GET, POST, and DELETE.]
//snippet-keyword:[CDK V0.21.0]
//snippet-keyword:[S3.deleteObject function]
//snippet-keyword:[S3.getObject function]
//snippet-keyword:[S3.listObjectsV2 function]
//snippet-keyword:[S3.putObject function]
//snippet-keyword:[JavaScript]
//snippet-service:[cdk]
//snippet-sourcetype:[full-example]
//snippet-sourcedate:[2019-1-9]
// Copyright 2010-2019 Amazon.com, Inc. or its affiliates. All Rights Reserved.
//
// This file is licensed under the Apache License, Version 2.0 (the "License").
// You may not use this file except in compliance with the License. A copy of the
// License is located at
//
// http://aws.amazon.com/apache2.0/
//
// This file is distributed on an "AS IS" BASIS, WITHOUT WARRANTIES OR CONDITIONS
// OF ANY KIND, either express or implied. See the License for the specific
// language governing permissions and limitations under the License.
//snippet-start:[cdk.typescript.widgets]
//snippet-start:[cdk.typescript.widgets.imports]
const AWS = require('aws-sdk');
const S3 = new AWS.S3();
//snippet-end:[cdk.typescript.widgets.imports]

const bucketName = process.env.BUCKET;

//snippet-start:[cdk.typescript.widgets.exports_main]
exports.main = async function(event, context) {
  try {
    var method = event.httpMethod;
    // Get name, if present
    var widgetName = event.path.startsWith('/') ? event.path.substring(1) : event.path;

    if (method === "GET") {
      // GET / to get the names of all widgets
      if (event.path === "/") {
        const data = await S3.listObjectsV2({ Bucket: bucketName }).promise();
        var body = {
          widgets: data.Contents.map(function(e) { return e.Key })
        };
        return {
          statusCode: 200,
          headers: {},
          body: JSON.stringify(body)
        };
      }

      if (widgetName) {
        // GET /name to get info on widget name
        const data = await S3.getObject({ Bucket: bucketName, Key: widgetName}).promise();
        var body = data.Body.toString('utf-8');

        return {
          statusCode: 200,
          headers: {},
          body: JSON.stringify(body)
        };
      }
    }

    if (method === "POST") {
      // POST /name
      // Return error if we do not have a name
      if (!widgetName) {
        return {
          statusCode: 400,
          headers: {},
          body: "Widget name missing"
        };
      }

      // Create some dummy data to populate object
      const now = new Date();
      var data = widgetName + " created: " + now;

      var base64data = new Buffer(data, 'binary');

      await S3.putObject({
        Bucket: bucketName,
        Key: widgetName,
        Body: base64data,
        ContentType: 'application/json'
      }).promise();

      return {
        statusCode: 200,
        headers: {},
        body: JSON.stringify(event.widgets)
      };
    }

    if (method === "DELETE") {
      // DELETE /name
      // Return an error if we do not have a name
      if (!widgetName) {
        return {
          statusCode: 400,
          headers: {},
          body: "Widget name missing"
        };
      }

      await S3.deleteObject({
        Bucket: bucketName, Key: widgetName
      }).promise();

      return {
        statusCode: 200,
        headers: {},
        body: "Successfully deleted widget " + widgetName
      };
    }

    // We got something besides a GET, POST, or DELETE
    return {
      statusCode: 400,
      headers: {},
      body: "We only accept GET, POST, and DELETE, not " + method
    };
  } catch(error) {
    var body = error.stack || JSON.stringify(error, null, 2);
    return {
      statusCode: 400,
      headers: {},
      body: body
    }
  }
}
//snippet-end:[cdk.typescript.widgets.exports_main]
//snippet-end:[cdk.typescript.widgets]
=======
//snippet-comment:[These are tags for the AWS doc team's sample catalog. Do not remove.]
//snippet-comment:[This should be in the resources/ directory]
//snippet-comment:[and only works with my_widget_service.ts in the bin/ directory]
//snippet-comment:[and widget_service.ts in the lib/ directory.]
//snippet-sourceauthor:[Doug-AWS]
//snippet-sourcedescription:[Lambda function to handle GET, POST, and DELETE.]
//snippet-keyword:[CDK V0.21.0]
//snippet-keyword:[S3.deleteObject function]
//snippet-keyword:[S3.getObject function]
//snippet-keyword:[S3.listObjectsV2 function]
//snippet-keyword:[S3.putObject function]
//snippet-keyword:[JavaScript]
//snippet-service:[cdk]
//snippet-sourcetype:[full-example]
//snippet-sourcedate:[2019-1-9]
// Copyright 2010-2019 Amazon.com, Inc. or its affiliates. All Rights Reserved.
//
// This file is licensed under the Apache License, Version 2.0 (the "License").
// You may not use this file except in compliance with the License. A copy of the
// License is located at
//
// http://aws.amazon.com/apache2.0/
//
// This file is distributed on an "AS IS" BASIS, WITHOUT WARRANTIES OR CONDITIONS
// OF ANY KIND, either express or implied. See the License for the specific
// language governing permissions and limitations under the License.
//snippet-start:[cdk.typescript.widgets]
//snippet-start:[cdk.typescript.widgets.imports]
const AWS = require('aws-sdk');
const S3 = new AWS.S3();
//snippet-end:[cdk.typescript.widgets.imports]

const bucketName = process.env.BUCKET;

//snippet-start:[cdk.typescript.widgets.exports_main]
exports.main = async function(event, context) {
  try {
    var method = event.httpMethod;
    // Get name, if present
    var widgetName = event.path.startsWith('/') ? event.path.substring(1) : event.path;

    if (method === "GET") {
      // GET / to get the names of all widgets
      if (event.path === "/") {
        const data = await S3.listObjectsV2({ Bucket: bucketName }).promise();
        var body = {
          widgets: data.Contents.map(function(e) { return e.Key })
        };
        return {
          statusCode: 200,
          headers: {},
          body: JSON.stringify(body)
        };
      }

      if (widgetName) {
        // GET /name to get info on widget name
        const data = await S3.getObject({ Bucket: bucketName, Key: widgetName}).promise();
        var body = data.Body.toString('utf-8');

        return {
          statusCode: 200,
          headers: {},
          body: JSON.stringify(body)
        };
      }
    }

    if (method === "POST") {
      // POST /name
      // Return error if we do not have a name
      if (!widgetName) {
        return {
          statusCode: 400,
          headers: {},
          body: "Widget name missing"
        };
      }

      // Create some dummy data to populate object
      const now = new Date();
      var data = widgetName + " created: " + now;

      var base64data = new Buffer(data, 'binary');

      await S3.putObject({
        Bucket: bucketName,
        Key: widgetName,
        Body: base64data,
        ContentType: 'application/json'
      }).promise();

      return {
        statusCode: 200,
        headers: {},
        body: JSON.stringify(event.widgets)
      };
    }

    if (method === "DELETE") {
      // DELETE /name
      // Return an error if we do not have a name
      if (!widgetName) {
        return {
          statusCode: 400,
          headers: {},
          body: "Widget name missing"
        };
      }

      await S3.deleteObject({
        Bucket: bucketName, Key: widgetName
      }).promise();

      return {
        statusCode: 200,
        headers: {},
        body: "Successfully deleted widget " + widgetName
      };
    }

    // We got something besides a GET, POST, or DELETE
    return {
      statusCode: 400,
      headers: {},
      body: "We only accept GET, POST, and DELETE, not " + method
    };
  } catch(error) {
    var body = error.stack || JSON.stringify(error, null, 2);
    return {
      statusCode: 400,
      headers: {},
      body: body
    }
  }
}
//snippet-end:[cdk.typescript.widgets.exports_main]
//snippet-end:[cdk.typescript.widgets]
>>>>>>> 743c947f
<|MERGE_RESOLUTION|>--- conflicted
+++ resolved
@@ -1,279 +1,138 @@
-<<<<<<< HEAD
-//snippet-comment:[These are tags for the AWS doc team's sample catalog. Do not remove.]
-//snippet-comment:[This should be in the resources/ directory]
-//snippet-comment:[and only works with my_widget_service.ts in the bin/ directory]
-//snippet-comment:[and widget_service.ts in the lib/ directory.]
-//snippet-sourceauthor:[Doug-AWS]
-//snippet-sourcedescription:[Lambda function to handle GET, POST, and DELETE.]
-//snippet-keyword:[CDK V0.21.0]
-//snippet-keyword:[S3.deleteObject function]
-//snippet-keyword:[S3.getObject function]
-//snippet-keyword:[S3.listObjectsV2 function]
-//snippet-keyword:[S3.putObject function]
-//snippet-keyword:[JavaScript]
-//snippet-service:[cdk]
-//snippet-sourcetype:[full-example]
-//snippet-sourcedate:[2019-1-9]
-// Copyright 2010-2019 Amazon.com, Inc. or its affiliates. All Rights Reserved.
-//
-// This file is licensed under the Apache License, Version 2.0 (the "License").
-// You may not use this file except in compliance with the License. A copy of the
-// License is located at
-//
-// http://aws.amazon.com/apache2.0/
-//
-// This file is distributed on an "AS IS" BASIS, WITHOUT WARRANTIES OR CONDITIONS
-// OF ANY KIND, either express or implied. See the License for the specific
-// language governing permissions and limitations under the License.
-//snippet-start:[cdk.typescript.widgets]
-//snippet-start:[cdk.typescript.widgets.imports]
-const AWS = require('aws-sdk');
-const S3 = new AWS.S3();
-//snippet-end:[cdk.typescript.widgets.imports]
-
-const bucketName = process.env.BUCKET;
-
-//snippet-start:[cdk.typescript.widgets.exports_main]
-exports.main = async function(event, context) {
-  try {
-    var method = event.httpMethod;
-    // Get name, if present
-    var widgetName = event.path.startsWith('/') ? event.path.substring(1) : event.path;
-
-    if (method === "GET") {
-      // GET / to get the names of all widgets
-      if (event.path === "/") {
-        const data = await S3.listObjectsV2({ Bucket: bucketName }).promise();
-        var body = {
-          widgets: data.Contents.map(function(e) { return e.Key })
-        };
-        return {
-          statusCode: 200,
-          headers: {},
-          body: JSON.stringify(body)
-        };
-      }
-
-      if (widgetName) {
-        // GET /name to get info on widget name
-        const data = await S3.getObject({ Bucket: bucketName, Key: widgetName}).promise();
-        var body = data.Body.toString('utf-8');
-
-        return {
-          statusCode: 200,
-          headers: {},
-          body: JSON.stringify(body)
-        };
-      }
-    }
-
-    if (method === "POST") {
-      // POST /name
-      // Return error if we do not have a name
-      if (!widgetName) {
-        return {
-          statusCode: 400,
-          headers: {},
-          body: "Widget name missing"
-        };
-      }
-
-      // Create some dummy data to populate object
-      const now = new Date();
-      var data = widgetName + " created: " + now;
-
-      var base64data = new Buffer(data, 'binary');
-
-      await S3.putObject({
-        Bucket: bucketName,
-        Key: widgetName,
-        Body: base64data,
-        ContentType: 'application/json'
-      }).promise();
-
-      return {
-        statusCode: 200,
-        headers: {},
-        body: JSON.stringify(event.widgets)
-      };
-    }
-
-    if (method === "DELETE") {
-      // DELETE /name
-      // Return an error if we do not have a name
-      if (!widgetName) {
-        return {
-          statusCode: 400,
-          headers: {},
-          body: "Widget name missing"
-        };
-      }
-
-      await S3.deleteObject({
-        Bucket: bucketName, Key: widgetName
-      }).promise();
-
-      return {
-        statusCode: 200,
-        headers: {},
-        body: "Successfully deleted widget " + widgetName
-      };
-    }
-
-    // We got something besides a GET, POST, or DELETE
-    return {
-      statusCode: 400,
-      headers: {},
-      body: "We only accept GET, POST, and DELETE, not " + method
-    };
-  } catch(error) {
-    var body = error.stack || JSON.stringify(error, null, 2);
-    return {
-      statusCode: 400,
-      headers: {},
-      body: body
-    }
-  }
-}
-//snippet-end:[cdk.typescript.widgets.exports_main]
-//snippet-end:[cdk.typescript.widgets]
-=======
-//snippet-comment:[These are tags for the AWS doc team's sample catalog. Do not remove.]
-//snippet-comment:[This should be in the resources/ directory]
-//snippet-comment:[and only works with my_widget_service.ts in the bin/ directory]
-//snippet-comment:[and widget_service.ts in the lib/ directory.]
-//snippet-sourceauthor:[Doug-AWS]
-//snippet-sourcedescription:[Lambda function to handle GET, POST, and DELETE.]
-//snippet-keyword:[CDK V0.21.0]
-//snippet-keyword:[S3.deleteObject function]
-//snippet-keyword:[S3.getObject function]
-//snippet-keyword:[S3.listObjectsV2 function]
-//snippet-keyword:[S3.putObject function]
-//snippet-keyword:[JavaScript]
-//snippet-service:[cdk]
-//snippet-sourcetype:[full-example]
-//snippet-sourcedate:[2019-1-9]
-// Copyright 2010-2019 Amazon.com, Inc. or its affiliates. All Rights Reserved.
-//
-// This file is licensed under the Apache License, Version 2.0 (the "License").
-// You may not use this file except in compliance with the License. A copy of the
-// License is located at
-//
-// http://aws.amazon.com/apache2.0/
-//
-// This file is distributed on an "AS IS" BASIS, WITHOUT WARRANTIES OR CONDITIONS
-// OF ANY KIND, either express or implied. See the License for the specific
-// language governing permissions and limitations under the License.
-//snippet-start:[cdk.typescript.widgets]
-//snippet-start:[cdk.typescript.widgets.imports]
-const AWS = require('aws-sdk');
-const S3 = new AWS.S3();
-//snippet-end:[cdk.typescript.widgets.imports]
-
-const bucketName = process.env.BUCKET;
-
-//snippet-start:[cdk.typescript.widgets.exports_main]
-exports.main = async function(event, context) {
-  try {
-    var method = event.httpMethod;
-    // Get name, if present
-    var widgetName = event.path.startsWith('/') ? event.path.substring(1) : event.path;
-
-    if (method === "GET") {
-      // GET / to get the names of all widgets
-      if (event.path === "/") {
-        const data = await S3.listObjectsV2({ Bucket: bucketName }).promise();
-        var body = {
-          widgets: data.Contents.map(function(e) { return e.Key })
-        };
-        return {
-          statusCode: 200,
-          headers: {},
-          body: JSON.stringify(body)
-        };
-      }
-
-      if (widgetName) {
-        // GET /name to get info on widget name
-        const data = await S3.getObject({ Bucket: bucketName, Key: widgetName}).promise();
-        var body = data.Body.toString('utf-8');
-
-        return {
-          statusCode: 200,
-          headers: {},
-          body: JSON.stringify(body)
-        };
-      }
-    }
-
-    if (method === "POST") {
-      // POST /name
-      // Return error if we do not have a name
-      if (!widgetName) {
-        return {
-          statusCode: 400,
-          headers: {},
-          body: "Widget name missing"
-        };
-      }
-
-      // Create some dummy data to populate object
-      const now = new Date();
-      var data = widgetName + " created: " + now;
-
-      var base64data = new Buffer(data, 'binary');
-
-      await S3.putObject({
-        Bucket: bucketName,
-        Key: widgetName,
-        Body: base64data,
-        ContentType: 'application/json'
-      }).promise();
-
-      return {
-        statusCode: 200,
-        headers: {},
-        body: JSON.stringify(event.widgets)
-      };
-    }
-
-    if (method === "DELETE") {
-      // DELETE /name
-      // Return an error if we do not have a name
-      if (!widgetName) {
-        return {
-          statusCode: 400,
-          headers: {},
-          body: "Widget name missing"
-        };
-      }
-
-      await S3.deleteObject({
-        Bucket: bucketName, Key: widgetName
-      }).promise();
-
-      return {
-        statusCode: 200,
-        headers: {},
-        body: "Successfully deleted widget " + widgetName
-      };
-    }
-
-    // We got something besides a GET, POST, or DELETE
-    return {
-      statusCode: 400,
-      headers: {},
-      body: "We only accept GET, POST, and DELETE, not " + method
-    };
-  } catch(error) {
-    var body = error.stack || JSON.stringify(error, null, 2);
-    return {
-      statusCode: 400,
-      headers: {},
-      body: body
-    }
-  }
-}
-//snippet-end:[cdk.typescript.widgets.exports_main]
-//snippet-end:[cdk.typescript.widgets]
->>>>>>> 743c947f
+//snippet-comment:[These are tags for the AWS doc team's sample catalog. Do not remove.]
+//snippet-comment:[This should be in the resources/ directory]
+//snippet-comment:[and only works with my_widget_service.ts in the bin/ directory]
+//snippet-comment:[and widget_service.ts in the lib/ directory.]
+//snippet-sourceauthor:[Doug-AWS]
+//snippet-sourcedescription:[Lambda function to handle GET, POST, and DELETE.]
+//snippet-keyword:[CDK V0.21.0]
+//snippet-keyword:[S3.deleteObject function]
+//snippet-keyword:[S3.getObject function]
+//snippet-keyword:[S3.listObjectsV2 function]
+//snippet-keyword:[S3.putObject function]
+//snippet-keyword:[JavaScript]
+//snippet-service:[cdk]
+//snippet-sourcetype:[full-example]
+//snippet-sourcedate:[2019-1-9]
+// Copyright 2010-2019 Amazon.com, Inc. or its affiliates. All Rights Reserved.
+//
+// This file is licensed under the Apache License, Version 2.0 (the "License").
+// You may not use this file except in compliance with the License. A copy of the
+// License is located at
+//
+// http://aws.amazon.com/apache2.0/
+//
+// This file is distributed on an "AS IS" BASIS, WITHOUT WARRANTIES OR CONDITIONS
+// OF ANY KIND, either express or implied. See the License for the specific
+// language governing permissions and limitations under the License.
+//snippet-start:[cdk.typescript.widgets]
+//snippet-start:[cdk.typescript.widgets.imports]
+const AWS = require('aws-sdk');
+const S3 = new AWS.S3();
+//snippet-end:[cdk.typescript.widgets.imports]
+
+const bucketName = process.env.BUCKET;
+
+//snippet-start:[cdk.typescript.widgets.exports_main]
+exports.main = async function(event, context) {
+  try {
+    var method = event.httpMethod;
+    // Get name, if present
+    var widgetName = event.path.startsWith('/') ? event.path.substring(1) : event.path;
+
+    if (method === "GET") {
+      // GET / to get the names of all widgets
+      if (event.path === "/") {
+        const data = await S3.listObjectsV2({ Bucket: bucketName }).promise();
+        var body = {
+          widgets: data.Contents.map(function(e) { return e.Key })
+        };
+        return {
+          statusCode: 200,
+          headers: {},
+          body: JSON.stringify(body)
+        };
+      }
+
+      if (widgetName) {
+        // GET /name to get info on widget name
+        const data = await S3.getObject({ Bucket: bucketName, Key: widgetName}).promise();
+        var body = data.Body.toString('utf-8');
+
+        return {
+          statusCode: 200,
+          headers: {},
+          body: JSON.stringify(body)
+        };
+      }
+    }
+
+    if (method === "POST") {
+      // POST /name
+      // Return error if we do not have a name
+      if (!widgetName) {
+        return {
+          statusCode: 400,
+          headers: {},
+          body: "Widget name missing"
+        };
+      }
+
+      // Create some dummy data to populate object
+      const now = new Date();
+      var data = widgetName + " created: " + now;
+
+      var base64data = new Buffer(data, 'binary');
+
+      await S3.putObject({
+        Bucket: bucketName,
+        Key: widgetName,
+        Body: base64data,
+        ContentType: 'application/json'
+      }).promise();
+
+      return {
+        statusCode: 200,
+        headers: {},
+        body: JSON.stringify(event.widgets)
+      };
+    }
+
+    if (method === "DELETE") {
+      // DELETE /name
+      // Return an error if we do not have a name
+      if (!widgetName) {
+        return {
+          statusCode: 400,
+          headers: {},
+          body: "Widget name missing"
+        };
+      }
+
+      await S3.deleteObject({
+        Bucket: bucketName, Key: widgetName
+      }).promise();
+
+      return {
+        statusCode: 200,
+        headers: {},
+        body: "Successfully deleted widget " + widgetName
+      };
+    }
+
+    // We got something besides a GET, POST, or DELETE
+    return {
+      statusCode: 400,
+      headers: {},
+      body: "We only accept GET, POST, and DELETE, not " + method
+    };
+  } catch(error) {
+    var body = error.stack || JSON.stringify(error, null, 2);
+    return {
+      statusCode: 400,
+      headers: {},
+      body: body
+    }
+  }
+}
+//snippet-end:[cdk.typescript.widgets.exports_main]
+//snippet-end:[cdk.typescript.widgets]