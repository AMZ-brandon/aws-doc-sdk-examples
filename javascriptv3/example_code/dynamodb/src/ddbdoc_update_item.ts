--- conflicted
+++ resolved
@@ -21,8 +21,6 @@
 */
 // snippet-start:[dynamodb.JavaScript.docClient.updateV3]
 import { UpdateCommand } from "@aws-sdk/lib-dynamodb";
-
-<<<<<<< HEAD
 const { DynamoDBDocumentClient, PutCommand } = require("@aws-sdk/lib-dynamodb");
 const { DynamoDBClient } = require("@aws-sdk/client-dynamodb");
 
@@ -47,11 +45,6 @@
 // Create the clients.
 const client = new DynamoDBClient({ region: REGION });
 const ddbDocClient = DynamoDBDocumentClient.from(client, translateConfig); // client is DynamoDB client
-=======
-// Import the required AWS SDK clients and command for Node.js
-const { DynamoDBClient, UpdateItemCommand} = require("@aws-sdk/client-dynamodb");
-const { marshall } = require("@aws-sdk/util-dynamodb");
->>>>>>> a11031d2
 
 // Set the parameters
 const params = {
