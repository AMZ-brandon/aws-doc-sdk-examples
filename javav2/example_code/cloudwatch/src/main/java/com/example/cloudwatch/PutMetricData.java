//snippet-sourcedescription:[PutMetricData.java demonstrates how to put a sample metric data point for a metric defined for a CloudWatch alarm.]
//snippet-keyword:[SDK for Java 2.0]
//snippet-keyword:[Code Sample]
//snippet-service:[cloudwatch]
//snippet-sourcetype:[full-example]
//snippet-sourcedate:[]
//snippet-sourceauthor:[soo-aws]
/*
 * Copyright 2010-2019 Amazon.com, Inc. or its affiliates. All Rights Reserved.
 *
 * Licensed under the Apache License, Version 2.0 (the "License").
 * You may not use this file except in compliance with the License.
 * A copy of the License is located at
 *
 *  http://aws.amazon.com/apache2.0
 *
 * or in the "license" file accompanying this file. This file is distributed
 * on an "AS IS" BASIS, WITHOUT WARRANTIES OR CONDITIONS OF ANY KIND, either
 * express or implied. See the License for the specific language governing
 * permissions and limitations under the License.
 */
// snippet-start:[cloudwatch.java.put_metric_data.complete]
// snippet-start:[cloudwatch.java.put_metric_data.import]
package com.example.cloudwatch;
import software.amazon.awssdk.services.cloudwatch.CloudWatchClient;
import software.amazon.awssdk.services.cloudwatch.model.Dimension;
import software.amazon.awssdk.services.cloudwatch.model.MetricDatum;
import software.amazon.awssdk.services.cloudwatch.model.PutMetricDataRequest;
import software.amazon.awssdk.services.cloudwatch.model.PutMetricDataResponse;
import software.amazon.awssdk.services.cloudwatch.model.StandardUnit;

// snippet-end:[cloudwatch.java.put_metric_data.import]
<<<<<<< HEAD
// snippet-start:[cloudwatch.java.put_metric_data.main]
=======
>>>>>>> 1deb7050
/**
 * Puts a sample metric data point
 */
public class PutMetricData {
    public static void main(String[] args) {
        
        
        final String USAGE =
            "To run this example, supply a data point:\n" +
            "Ex: PutMetricData <data_point>\n";

        if (args.length != 1) {
            System.out.println(USAGE);
            System.exit(1);
        }
        // snippet-start:[cloudwatch.java.put_metric_data.main]
        Double data_point = Double.parseDouble(args[0]);

        CloudWatchClient cw =
        		CloudWatchClient.builder().build();

        Dimension dimension = Dimension.builder()
            .name("UNIQUE_PAGES")
            .value("URLS").build();

        MetricDatum datum = MetricDatum.builder()
            .metricName("PAGES_VISITED")
            .unit(StandardUnit.NONE)
            .value(data_point)
            .dimensions(dimension).build();

        PutMetricDataRequest request = PutMetricDataRequest.builder()
            .namespace("SITE/TRAFFIC")
            .metricData(datum).build();

        PutMetricDataResponse response = cw.putMetricData(request);

        System.out.printf("Successfully put data point %f", data_point);
        // snippet-end:[cloudwatch.java.put_metric_data.main]
    }
}
<<<<<<< HEAD
// snippet-end:[cloudwatch.java.put_metric_data.main]
// snippet-end:[cloudwatch.java.put_metric_data.complete]
=======

// snippet-end:[cloudwatch.java.put_metric_data.complete]

>>>>>>> 1deb7050
<|MERGE_RESOLUTION|>--- conflicted
+++ resolved
@@ -1,85 +1,74 @@
-//snippet-sourcedescription:[PutMetricData.java demonstrates how to put a sample metric data point for a metric defined for a CloudWatch alarm.]
-//snippet-keyword:[SDK for Java 2.0]
-//snippet-keyword:[Code Sample]
-//snippet-service:[cloudwatch]
-//snippet-sourcetype:[full-example]
-//snippet-sourcedate:[]
-//snippet-sourceauthor:[soo-aws]
-/*
- * Copyright 2010-2019 Amazon.com, Inc. or its affiliates. All Rights Reserved.
- *
- * Licensed under the Apache License, Version 2.0 (the "License").
- * You may not use this file except in compliance with the License.
- * A copy of the License is located at
- *
- *  http://aws.amazon.com/apache2.0
- *
- * or in the "license" file accompanying this file. This file is distributed
- * on an "AS IS" BASIS, WITHOUT WARRANTIES OR CONDITIONS OF ANY KIND, either
- * express or implied. See the License for the specific language governing
- * permissions and limitations under the License.
- */
-// snippet-start:[cloudwatch.java.put_metric_data.complete]
-// snippet-start:[cloudwatch.java.put_metric_data.import]
-package com.example.cloudwatch;
-import software.amazon.awssdk.services.cloudwatch.CloudWatchClient;
-import software.amazon.awssdk.services.cloudwatch.model.Dimension;
-import software.amazon.awssdk.services.cloudwatch.model.MetricDatum;
-import software.amazon.awssdk.services.cloudwatch.model.PutMetricDataRequest;
-import software.amazon.awssdk.services.cloudwatch.model.PutMetricDataResponse;
-import software.amazon.awssdk.services.cloudwatch.model.StandardUnit;
-
-// snippet-end:[cloudwatch.java.put_metric_data.import]
-<<<<<<< HEAD
-// snippet-start:[cloudwatch.java.put_metric_data.main]
-=======
->>>>>>> 1deb7050
-/**
- * Puts a sample metric data point
- */
-public class PutMetricData {
-    public static void main(String[] args) {
-        
-        
-        final String USAGE =
-            "To run this example, supply a data point:\n" +
-            "Ex: PutMetricData <data_point>\n";
-
-        if (args.length != 1) {
-            System.out.println(USAGE);
-            System.exit(1);
-        }
-        // snippet-start:[cloudwatch.java.put_metric_data.main]
-        Double data_point = Double.parseDouble(args[0]);
-
-        CloudWatchClient cw =
-        		CloudWatchClient.builder().build();
-
-        Dimension dimension = Dimension.builder()
-            .name("UNIQUE_PAGES")
-            .value("URLS").build();
-
-        MetricDatum datum = MetricDatum.builder()
-            .metricName("PAGES_VISITED")
-            .unit(StandardUnit.NONE)
-            .value(data_point)
-            .dimensions(dimension).build();
-
-        PutMetricDataRequest request = PutMetricDataRequest.builder()
-            .namespace("SITE/TRAFFIC")
-            .metricData(datum).build();
-
-        PutMetricDataResponse response = cw.putMetricData(request);
-
-        System.out.printf("Successfully put data point %f", data_point);
-        // snippet-end:[cloudwatch.java.put_metric_data.main]
-    }
-}
-<<<<<<< HEAD
-// snippet-end:[cloudwatch.java.put_metric_data.main]
-// snippet-end:[cloudwatch.java.put_metric_data.complete]
-=======
-
-// snippet-end:[cloudwatch.java.put_metric_data.complete]
-
->>>>>>> 1deb7050
+//snippet-sourcedescription:[PutMetricData.java demonstrates how to put a sample metric data point for a metric defined for a CloudWatch alarm.]
+//snippet-keyword:[SDK for Java 2.0]
+//snippet-keyword:[Code Sample]
+//snippet-service:[cloudwatch]
+//snippet-sourcetype:[full-example]
+//snippet-sourcedate:[]
+//snippet-sourceauthor:[soo-aws]
+/*
+ * Copyright 2010-2019 Amazon.com, Inc. or its affiliates. All Rights Reserved.
+ *
+ * Licensed under the Apache License, Version 2.0 (the "License").
+ * You may not use this file except in compliance with the License.
+ * A copy of the License is located at
+ *
+ *  http://aws.amazon.com/apache2.0
+ *
+ * or in the "license" file accompanying this file. This file is distributed
+ * on an "AS IS" BASIS, WITHOUT WARRANTIES OR CONDITIONS OF ANY KIND, either
+ * express or implied. See the License for the specific language governing
+ * permissions and limitations under the License.
+ */
+// snippet-start:[cloudwatch.java.put_metric_data.complete]
+// snippet-start:[cloudwatch.java.put_metric_data.import]
+package com.example.cloudwatch;
+import software.amazon.awssdk.services.cloudwatch.CloudWatchClient;
+import software.amazon.awssdk.services.cloudwatch.model.Dimension;
+import software.amazon.awssdk.services.cloudwatch.model.MetricDatum;
+import software.amazon.awssdk.services.cloudwatch.model.PutMetricDataRequest;
+import software.amazon.awssdk.services.cloudwatch.model.PutMetricDataResponse;
+import software.amazon.awssdk.services.cloudwatch.model.StandardUnit;
+
+// snippet-end:[cloudwatch.java.put_metric_data.import]
+/**
+ * Puts a sample metric data point
+ */
+public class PutMetricData {
+    public static void main(String[] args) {
+        
+        
+        final String USAGE =
+            "To run this example, supply a data point:\n" +
+            "Ex: PutMetricData <data_point>\n";
+
+        if (args.length != 1) {
+            System.out.println(USAGE);
+            System.exit(1);
+        }
+        // snippet-start:[cloudwatch.java.put_metric_data.main]
+        Double data_point = Double.parseDouble(args[0]);
+
+        CloudWatchClient cw =
+        		CloudWatchClient.builder().build();
+
+        Dimension dimension = Dimension.builder()
+            .name("UNIQUE_PAGES")
+            .value("URLS").build();
+
+        MetricDatum datum = MetricDatum.builder()
+            .metricName("PAGES_VISITED")
+            .unit(StandardUnit.NONE)
+            .value(data_point)
+            .dimensions(dimension).build();
+
+        PutMetricDataRequest request = PutMetricDataRequest.builder()
+            .namespace("SITE/TRAFFIC")
+            .metricData(datum).build();
+
+        PutMetricDataResponse response = cw.putMetricData(request);
+
+        System.out.printf("Successfully put data point %f", data_point);
+        // snippet-end:[cloudwatch.java.put_metric_data.main]
+    }
+}
+// snippet-end:[cloudwatch.java.put_metric_data.complete]