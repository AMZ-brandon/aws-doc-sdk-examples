userPoolName = <enter the pool name>
username = <enter a user name>
email = <enter a user email>
clientName = <enter a client name>
identityPoolName = <enter an identity pool name>
confirmationCode = <enter a confirmation code that user receive for sign up>
<<<<<<< HEAD
clientId = <enter an app client ID>
authFlow = <enter an authentication flow for this call to run>
=======
poolIdMVP = <enter value>
clientIdMVP = <enter value>
userNameMVP = <enter value>
passwordMVP = <enter value>
>>>>>>> bb3d39dc
<|MERGE_RESOLUTION|>--- conflicted
+++ resolved
@@ -4,12 +4,9 @@
 clientName = <enter a client name>
 identityPoolName = <enter an identity pool name>
 confirmationCode = <enter a confirmation code that user receive for sign up>
-<<<<<<< HEAD
 clientId = <enter an app client ID>
 authFlow = <enter an authentication flow for this call to run>
-=======
 poolIdMVP = <enter value>
 clientIdMVP = <enter value>
 userNameMVP = <enter value>
-passwordMVP = <enter value>
->>>>>>> bb3d39dc
+passwordMVP = <enter value>