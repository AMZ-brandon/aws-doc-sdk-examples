--- conflicted
+++ resolved
@@ -109,11 +109,7 @@
 
 - [AWS SDK for Rust repo](https://github.com/awslabs/aws-sdk-rust)
 - [AWS SDK for Rust API Reference for Amazon Polly](https://docs.rs/aws-sdk-polly)
-<<<<<<< HEAD
-- [AWS SDK for Rust API Reference Guide](https://awslabs.github.io/aws-sdk-rust/aws_sdk_config/index.html) 
-=======
 - [AWS SDK for Rust Developer Guide](https://docs.aws.amazon.com/sdk-for-rust/latest/dg)
->>>>>>> a9b00bdf
 
 ## Contributing
 
