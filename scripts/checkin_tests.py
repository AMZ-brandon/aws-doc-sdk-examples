# Copyright Amazon.com, Inc. or its affiliates. All Rights Reserved.
# SPDX-License-Identifier: Apache-2.0
"""
This script contains the checkin tests that are run whenever a pull request is
submitted or changed (using Travis CI, configured in .travis.yml).

The script scans code files and does the following:

    * Disallows a list of specific words.
    * Disallows any 20- or 40- character strings that fit a specific regex profile
      that indicates they might be secret access keys. Allows strings that fit the
      regex profile if they are in the allow list.
    * Disallows filenames that contain 20- or 40- character strings that fit the same
      regex profile, unless the filename is in the allow list.
    * Verifies that snippet-start and snippet-end tags are in matched pairs. You are
      not required to include these tags, but if you do they must be in pairs.
"""

import os
import re
import argparse
import logging
import sys

logger = logging.getLogger(__name__)

# Only files with these extensions are scanned.
EXT_LOOKUP = {
    'c': 'C',
    'cpp': 'C++',
    'cs': 'C#',
    'go': 'Go',
    'html': 'JavaScript',
    'java': 'Java',
    'js': 'JavaScript',
    'kt': 'Kotlin',
    'php': 'PHP',
    'py': 'Python',
    'rb': 'Ruby',
    'rs': 'Rust',
    'swift': 'Swift',
    'ts': 'TypeScript',
    'sh': 'AWS-CLI',
    'cmd': 'AWS-CLI',
    'json': 'JSON',
    'yml': 'YAML',
    'yaml': 'YAML',
    'md': 'Markdown'
}

# folders to skip
IGNORE_FOLDERS = {
    'venv',
    '__pycache__',
    '.pytest_cache',
    '.doc_gen'
}

# files to skip
IGNORE_FILES = {'AssemblyInfo.cs', 'metadata.yaml', '.travis.yml'}

# list of words that should never be in code examples
DENY_LIST = {'alpha-docs-aws.amazon.com', 'integ-docs-aws.amazon.com'}

# whitelist of 20- or 40-character strings to allow
ALLOW_LIST = {
    'AGPAIFFQAVRFFEXAMPLE',
    'AKIA111111111EXAMPLE',
    'AKIA6OHTTRXXTEXAMPLE',
    'AKIAEXAMPLEACCESSKEY',
    'AKIAIOSFODNN7EXAMPLE',
    'APKAEIBAERJR2EXAMPLE',
    'AppStreamUsageReportsCFNGlueAthenaAccess',
    'aws/acm/model/DescribeCertificateRequest',
    'aws/cloudtrail/model/LookupEventsRequest',
    'aws/codebuild/model/BatchGetBuildsResult',
    'aws/codecommit/model/DeleteBranchRequest',
    'aws/codecommit/model/ListBranchesRequest',
    'aws/dynamodb/model/ProvisionedThroughput',
    'aws/ec2/model/CreateSecurityGroupRequest',
    'aws/ec2/model/DeleteSecurityGroupRequest',
    'aws/ec2/model/UnmonitorInstancesResponse',
    'aws/email/model/CreateReceiptRuleRequest',
    'aws/email/model/DeleteReceiptRuleRequest',
    'aws/email/model/ListReceiptFiltersResult',
    'aws/email/model/SendTemplatedEmailResult',
    'aws/guardduty/model/ListDetectorsRequest',
    'aws/iam/model/GetAccessKeyLastUsedResult',
    'aws/iam/model/GetServerCertificateResult',
    'aws/kinesis/model/GetShardIteratorResult',
    'aws/kinesis/model/PutRecordsRequestEntry',
    'aws/monitoring/model/DeleteAlarmsRequest',
    'aws/neptune/model/CreateDBClusterRequest',
    'aws/neptune/model/DeleteDBClusterRequest',
    'aws/neptune/model/ModifyDBClusterRequest',
    'aws/kms/model/ScheduleKeyDeletionRequest',
    'KMSWithContextEncryptionMaterialsExample',
    'CertificateTransparencyLoggingPreference',
    'ChangeMessageVisibilityBatchRequestEntry',
    'com/greengrass/latest/developerguide/lra',
    'com/greengrass/latest/developerguide/sns',
    'com/samples/JobStatusNotificationsSample',
    'generate_presigned_url_and_upload_object',
    'KinesisStreamSourceConfiguration=kinesis',
    'ListOrganizationalUnitsForParentResponse',
    'nFindProductsWithNegativePriceWithConfig',
    's3_client_side_encryption_sym_master_key',
    'serial/CORE_THING_NAME/write/dev/serial1',
    'TargetTrackingScalingPolicyConfiguration',
    'targetTrackingScalingPolicyConfiguration',
    'upload_files_using_managed_file_uploader',
    'videoMetaData=celebrityRecognitionResult',
    'wJalrXUtnFEMI/K7MDENG/bPxRfiCYEXAMPLEKEY',
    'com/v1/documentation/api/latest/guide/s3',
    'iam/commands/GetServerCertificateCommand',
    'iam/commands/GetAccessKeyLastUsedCommand',
    'iam/commands/GetAccessKeyLastUsedCommand',
    'iam/commands/GetServerCertificateCommand',
    'cloudwatch/commands/PutMetricDataCommand',
    'ses/commands/VerifyDomainIdentityCommand',
    'ses/commands/DeleteReceiptRuleSetCommand',
    'ses/commands/DeleteReceiptRuleSetCommand',
    'ses/commands/CreateReceiptRuleSetCommand',
    'ses/commands/VerifyDomainIdentityCommand',
    'ses/commands/VerifyDomainIdentityCommand',
    'com/amazondynamodb/latest/developerguide',
    'DynamodbRubyExampleCreateUsersTableStack',
    'com/rekognition/latest/dg/considerations',
<<<<<<< HEAD
    'ListTagsForVaultExample/ListTagsForVault'
=======
    'TerminateInstanceInAutoScalingGroupAsync'
>>>>>>> da60d45c
}

def check_files(root, quiet):
    """
    Walk a folder system, scanning all files with specified extensions.
    Errors are logged and counted and the count of errors is returned.

    :param root: The root folder to start the walk.
    :param quiet: When True, suppress most output.
    :return: The number of errors found in the scanned files.
    """
    file_count = 0
    error_count = 0
    for path, dirs, files in os.walk(root, topdown=True):
        dirs[:] = [d for d in dirs if d not in IGNORE_FOLDERS]
        for filename in files:
            ext = os.path.splitext(filename)[1].lstrip('.')
            if ext.lower() in EXT_LOOKUP:
                file_path = os.path.join(path, filename)
                if filename in IGNORE_FILES:
                    if not quiet:
                        print("\nFile: " + file_path + ' is skipped')
                    continue
                file_count += 1
                if not quiet:
                    print("\nChecking File: " + file_path)
                with open(file_path) as f:
                    file_contents = f.read()

                error_count += verify_no_deny_list_words(file_contents, file_path)
                error_count += verify_no_secret_keys(file_contents, file_path)
                error_count += verify_no_secret_keys(filename, file_path)
                error_count += verify_snippet_start_end(file_contents, file_path)

    print(f"{file_count} files scanned in {root}.\n")
    return error_count


def verify_no_deny_list_words(file_contents, file_location):
    """Verify no segments of the file are in the list of denied words."""
    error_count = 0
    segments = file_contents.split('/')
    for word in segments:
        if word in DENY_LIST:
            logger.error(f"Word '%s' in %s is not allowed.", word, file_location)
            error_count += 1
    return error_count


def verify_no_secret_keys(file_contents, file_location):
    """Verify the file does not contain 20- or 40- length character strings,
    which may be secret keys. Allow strings in the allow list in
    https://github.com/awsdocs/aws-doc-sdk-examples/blob/main/scripts/checkin_tests.py."""
    error_count = 0
    twenties = re.findall("[^A-Z0-9][A][ACGIKNPRS][A-Z]{2}[A-Z0-9]{16}[^A-Z0-9]",
                          file_contents)
    for word in twenties:
        if word[1:-1] in ALLOW_LIST:
            continue
        logger.error("20 character string '%s' found in %s and might be a secret "
                     "access key. If not, add it to the allow list in https://github.com/awsdocs/aws-doc-sdk-examples/blob/main/scripts/checkin_tests.py.", {word[1:-1]}, file_location)
        error_count += 1

    forties = re.findall("[^a-zA-Z0-9/+=][a-zA-Z0-9/+=]{40}[^a-zA-Z0-9/+=]",
                         file_contents)
    for word in forties:
        if word[1:-1] in ALLOW_LIST:
            continue
        logger.error("40 character string '%s' found in %s and might be a secret "
                     "access key. If not, add it to the allow list in https://github.com/awsdocs/aws-doc-sdk-examples/blob/main/scripts/checkin_tests.py.", {word[1:-1]}, file_location)
        error_count += 1

    return error_count


def verify_snippet_start_end(file_contents, file_location):
    """Scan the file contents for snippet-start and snippet-end tags and verify
    that they are in matched pairs. Log errors and return the count of errors."""
    error_count = 0
    snippet_start = 'snippet' + '-start:['
    snippet_end = 'snippet' + '-end:['
    snippet_tags = set()
    for word in file_contents.split():
        if snippet_start in word:
            tag = word.split('[')[1]
            if tag in snippet_tags:
                logger.error(f"Duplicate tag {tag[:-1]} found in {file_location}.")
                error_count += 1
            else:
                snippet_tags.add(tag)
        elif snippet_end in word:
            tag = word.split('[')[1]
            if tag in snippet_tags:
                snippet_tags.remove(tag)
            else:
                logger.error(f"End tag {tag[:-1]} with no matching start tag "
                             f"found in {file_location}.")
                error_count += 1

    for tag in snippet_tags:
        logger.error("Start tag %s with no matching end tag found in %s.",
                     tag[:-1], file_location)
        error_count += 1

    return error_count


def main():
    parser = argparse.ArgumentParser()
    parser.add_argument('--quiet', action='store_true',
                        help="Suppresses output of filenames while parsing. "
                             "The default is False.")
    parser.add_argument('--root', help="The root path from which to search for files "
                                       "to check. The default is the current working "
                                       "folder.")
    args = parser.parse_args()

    root_path = os.path.abspath('.') if not args.root else os.path.abspath(args.root)

    print('----------\n\nRun Tests\n')
    error_count = check_files(root_path, args.quiet)
    if error_count > 0:
        print(f"{error_count} errors found, please fix them.")
    else:
        print("All checks passed, you are cleared to check in.")
    # Travis CI reports an error if the script exits with a non-zero code.
    sys.exit(error_count)


if __name__ == '__main__':
    main()<|MERGE_RESOLUTION|>--- conflicted
+++ resolved
@@ -126,11 +126,8 @@
     'com/amazondynamodb/latest/developerguide',
     'DynamodbRubyExampleCreateUsersTableStack',
     'com/rekognition/latest/dg/considerations',
-<<<<<<< HEAD
-    'ListTagsForVaultExample/ListTagsForVault'
-=======
+    'ListTagsForVaultExample/ListTagsForVault',
     'TerminateInstanceInAutoScalingGroupAsync'
->>>>>>> da60d45c
 }
 
 def check_files(root, quiet):
